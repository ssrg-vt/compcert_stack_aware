(* ******************* *)
(* Author: Yuting Wang *)
(* Date:   Feb 7, 2018 *)
(* ******************* *)

(** Correctness proof for the FlatAsm generation **)

Require Import Coqlib Integers Values Maps AST.
Require Import Memtype Memory.
Require Import Smallstep.
Require Import Asm RawAsm.
Require Import FlatAsm FlatAsmgen.
Require Import Segment.
Require Import Events.
Require Import StackADT.
Require Import Linking Errors.
Require Import Globalenvs FlatAsmGlobenv.
Require Import AsmFacts.
Require Import Num.

Open Scope Z_scope.

Ltac monadInvX1 H :=
  let monadInvX H :=  
      monadInvX1 H ||
                 match type of H with
                 | (?F _ _ _ _ _ _ _ _ = OK _) =>
                   ((progress simpl in H) || unfold F in H); monadInvX1 H
                 | (?F _ _ _ _ _ _ _ = OK _) =>
                   ((progress simpl in H) || unfold F in H); monadInvX1 H
                 | (?F _ _ _ _ _ _ = OK _) =>
                   ((progress simpl in H) || unfold F in H); monadInvX1 H
                 | (?F _ _ _ _ _ = OK _) =>
                   ((progress simpl in H) || unfold F in H); monadInvX1 H
                 | (?F _ _ _ _ = OK _) =>
                   ((progress simpl in H) || unfold F in H); monadInvX1 H
                 | (?F _ _ _ = OK _) =>
                   ((progress simpl in H) || unfold F in H); monadInvX1 H
                 | (?F _ _ = OK _) =>
                   ((progress simpl in H) || unfold F in H); monadInvX1 H
                 | (?F _ = OK _) =>
                   ((progress simpl in H) || unfold F in H); monadInvX1 H
                 end
  in

  match type of H with
  | (OK _ = OK _) =>
      inversion H; clear H; try subst
  | (Error _ = OK _) =>
      discriminate
  | (bind ?F ?G = OK ?X) =>
      let x := fresh "x" in (
      let EQ1 := fresh "EQ" in (
      let EQ2 := fresh "EQ" in (
      destruct (bind_inversion F G H) as [x [EQ1 EQ2]];
      clear H;
      try (monadInvX EQ1);
      try (monadInvX1 EQ2))))
  | (bind2 ?F ?G = OK ?X) =>
      let x1 := fresh "x" in (
      let x2 := fresh "x" in (
      let EQ1 := fresh "EQ" in (
      let EQ2 := fresh "EQ" in (
      destruct (bind2_inversion F G H) as [x1 [x2 [EQ1 EQ2]]];
      clear H;
      try (monadInvX EQ1);
      try (monadInvX1 EQ2)))))
  | (match ?X with left _ => _ | right _ => assertion_failed end = OK _) =>
      destruct X eqn:?; [try (monadInvX1 H) | discriminate]
  | (match (negb ?X) with true => _ | false => assertion_failed end = OK _) =>
      destruct X as [] eqn:?; [discriminate | try (monadInvX1 H)]
  | (match ?X with true => _ | false => assertion_failed end = OK _) =>
      destruct X as [] eqn:?; [try (monadInvX1 H) | discriminate]
  | (mmap ?F ?L = OK ?M) =>
      generalize (mmap_inversion F L H); intro
  | (match ?X with Some _ => _ | None => _ end = _) =>
      let EQ := fresh "EQ" in (
      destruct X eqn:EQ; try (monadInvX1 H))
  | (match ?X with pair _ _ => _ end = OK _) =>
      let EQ := fresh "EQ" in (
      destruct X eqn:EQ; try (monadInvX1 H))
  end.

Ltac monadInvX H :=
  monadInvX1 H ||
  match type of H with
  | (?F _ _ _ _ _ _ _ _ = OK _) =>
      ((progress simpl in H) || unfold F in H); monadInvX1 H
  | (?F _ _ _ _ _ _ _ = OK _) =>
      ((progress simpl in H) || unfold F in H); monadInvX1 H
  | (?F _ _ _ _ _ _ = OK _) =>
      ((progress simpl in H) || unfold F in H); monadInvX1 H
  | (?F _ _ _ _ _ = OK _) =>
      ((progress simpl in H) || unfold F in H); monadInvX1 H
  | (?F _ _ _ _ = OK _) =>
      ((progress simpl in H) || unfold F in H); monadInvX1 H
  | (?F _ _ _ = OK _) =>
      ((progress simpl in H) || unfold F in H); monadInvX1 H
  | (?F _ _ = OK _) =>
      ((progress simpl in H) || unfold F in H); monadInvX1 H
  | (?F _ = OK _) =>
      ((progress simpl in H) || unfold F in H); monadInvX1 H
  end.  


Lemma alignw_le : forall x, x <= align x alignw.
Proof.
  intros x. apply align_le. unfold alignw. omega.
Qed.


Lemma divides_align : forall y x,
    y > 0 -> (y | x) -> align x y = x.
Proof.
  intros y x GT DV.
  unfold align. red in DV. destruct DV as [z DV].
  subst. replace (z * y + y - 1) with (z * y + (y - 1)) by omega.
  erewrite Int.Zdiv_shift; eauto.
  erewrite Z_div_mult; eauto. rewrite Z_mod_mult.
  rewrite zeq_true. rewrite Z.add_0_r. auto.
Qed.

Lemma align_idempotent : forall v x,
    x > 0 -> align (align v x) x = align v x.
Proof.
  intros v x H. eapply divides_align; eauto.
  apply align_divides. auto.
Qed.

Definition defs_names_distinct {F V:Type} (defs: list (ident * option (AST.globdef F V))) : Prop :=
  list_norepet (map fst defs).

Lemma nodup_defs_distinct_names:
  forall {F V: Type} (defs: list (ident * option (AST.globdef F V))),
    no_duplicated_defs defs = true ->
    defs_names_distinct defs.
Proof.
  unfold no_duplicated_defs. unfold proj_sumbool.
  intros F V defs NDD. destr_in NDD.
Qed.

(** Lemmas about FlatAsmgen that are useful for proving invariants *)

<<<<<<< HEAD
=======
Lemma update_instr_pres_gmap : forall i cinfo fid,
    ci_map (update_instr_map fid cinfo i) = ci_map cinfo.
Proof.
  intros i. destruct i.
  destruct i; unfold update_instr_map; simpl; intros; subst; auto.
Qed.

Lemma update_instrs_pres_gmap : forall instrs cinfo fid,
    ci_map (update_instrs_map fid cinfo instrs) = ci_map cinfo.
Proof.
  induction instrs; simpl; intros.
  - subst. auto.
  - apply eq_trans with (ci_map (update_instr_map fid cinfo a)).
    eapply IHinstrs; eauto.
    apply update_instr_pres_gmap; auto.
Qed.


Lemma update_instr_pres_lmap : forall id id' cinfo i l,
    id <> id' ->
    ci_lmap (update_instr_map id' cinfo i) id l = ci_lmap cinfo id l.
Proof.
  intros id id' cinfo i l H.
  destruct i. destruct i; auto.
  simpl. unfold update_label_map. rewrite peq_false; auto.
Qed.

Lemma update_instrs_map_pres_lmap_1 : forall instrs cinfo cinfo' id id' l,
    id <> id' ->
    cinfo' = update_instrs_map id' cinfo instrs ->
    ci_lmap cinfo' id l = ci_lmap cinfo id l.
Proof.
  induction instrs; intros.
  - simpl in *. subst. auto.
  - simpl in H0. eapply eq_trans.
    eapply IHinstrs; eauto.
    erewrite update_instr_pres_lmap; auto.
Qed.

Lemma update_funs_map_pre_maps : forall defs cinfo cinfo' id,
    cinfo' = update_funs_map cinfo defs ->
    ~ In id (map fst defs) ->
    (ci_map cinfo' id = ci_map cinfo id /\
     forall l, ci_lmap cinfo' id l = ci_lmap cinfo id l).
Proof.
  induction defs; intros.
  - simpl in H. subst. auto.
  - assert (id <> fst a /\ ~ In id (map fst defs)) as NOTINCONS
      by (apply not_in_cons; auto).
    destruct NOTINCONS. simpl in H. 
    destruct a. destruct o. destruct g. destruct f. 
    + 
      match type of H with
      | (cinfo' = update_funs_map ?cinfo1 defs) =>
        exploit (IHdefs cinfo1 cinfo'); eauto
      end.
      intros (GMAPEQ & LMAPEQ).
      rewrite update_instrs_pres_gmap in GMAPEQ.
      simpl in GMAPEQ. simpl in H1.
      split.
      * rewrite GMAPEQ. unfold update_gid_map.
        rewrite peq_false; auto. 
      * intros l. specialize (LMAPEQ l).
        rewrite LMAPEQ.
        eapply eq_trans. eapply update_instrs_map_pres_lmap_1; eauto.
        simpl. auto.
    + eapply IHdefs; eauto.
    + eapply IHdefs; eauto.
    + eapply IHdefs; eauto.
Qed.    

Lemma update_funs_map_pre_gmap : forall defs cinfo cinfo' id,
    cinfo' = update_funs_map cinfo defs ->
    ~ In id (map fst defs) ->
    ci_map cinfo' id = ci_map cinfo id.
Proof.
  intros defs cinfo cinfo' id H H0.
  exploit update_funs_map_pre_maps; eauto. destruct 1.
  auto.
Qed.

Lemma update_funs_map_pre_lmap : forall defs cinfo cinfo' id l,
    cinfo' = update_funs_map cinfo defs ->
    ~ In id (map fst defs) ->
    ci_lmap cinfo' id l = ci_lmap cinfo id l.
Proof.
  intros defs cinfo cinfo' id l H H0.
  exploit update_funs_map_pre_maps; eauto. destruct 1.
  auto.
Qed.


Lemma update_extfuns_map_pre_gmap : forall (defs : list (ident * option (globdef Asm.fundef unit)))
                                      (dinfo dinfo' : dinfo) (id : ident)
    (UPDATE: dinfo' = update_extfuns_map dinfo defs)
    (NOTIN: ~ In id (map fst defs)),
    di_map dinfo' id = di_map dinfo id.
Proof.
  induction defs; intros.
  - unfold update_extfuns_map in UPDATE. subst. auto.
  - simpl in NOTIN.
    assert (~ fst a = id /\ ~ In id (map fst defs)) as NOTIN' by auto.
    destruct NOTIN' as [NEQ NOTIN'].
    simpl in UPDATE. destruct a. subst.
    destruct o. destruct g. destruct f.
    + eapply IHdefs; eauto.
    + match goal with
      | [ |- di_map (update_extfuns_map ?di ?df) _ = _ ]
          => exploit (IHdefs di (update_extfuns_map di df)); eauto
      end.
      intros DIMAP. rewrite DIMAP. simpl.
      unfold update_gid_map. destruct peq.
      simpl in NEQ. congruence. auto.
    + eapply IHdefs; eauto.
    + eapply IHdefs; eauto.
Qed.


Lemma update_gvars_map_pre_gmap : forall (defs : list (ident * option (globdef Asm.fundef unit)))
                                      (dinfo dinfo' : dinfo) (id : ident)
    (UPDATE: dinfo' = update_gvars_map dinfo defs)
    (NOTIN: ~ In id (map fst defs)),
    di_map dinfo' id = di_map dinfo id.
Proof.
  induction defs; intros.
  - unfold update_gvars_map in UPDATE. subst. auto.
  - simpl in NOTIN.
    assert (~ fst a = id /\ ~ In id (map fst defs)) as NOTIN' by auto.
    destruct NOTIN' as [NEQ NOTIN'].
    simpl in UPDATE. destruct a. subst.
    destruct o. destruct g. destruct f.
    + eapply IHdefs; eauto.
    + eapply IHdefs; eauto.
    + match goal with
      | [ |- di_map (update_gvars_map ?di ?df) _ = _ ]
          => exploit (IHdefs di (update_gvars_map di df)); eauto
      end.
      intros DIMAP. rewrite DIMAP. simpl.
      unfold update_gid_map. destruct peq.
      simpl in NEQ. congruence. auto.
    + eapply IHdefs; eauto.
Qed.


Lemma update_funs_map_no_effect_gmap : 
  forall defs cinfo' cinfo id def
    (DEFSNAMES: defs_names_distinct defs)
    (UPDATE: cinfo' = update_funs_map cinfo defs)
    (IN: In (id, def) defs)
    (NOTIF: forall f, def <> Some (Gfun (Internal f))),
    ci_map cinfo' id = ci_map cinfo id.
Proof.
  induction defs. intros.
  - inv IN.
  - intros. inv IN.
    + simpl. inv DEFSNAMES. destruct def. destruct g. destruct f.
      specialize (NOTIF f). contradiction.
      eapply update_funs_map_pre_gmap; eauto.
      eapply update_funs_map_pre_gmap; eauto.
      eapply update_funs_map_pre_gmap; eauto.
    + inv DEFSNAMES. 
      generalize (in_map fst defs (id, def) H); eauto. simpl. intros H0.
      destruct a. simpl in H2. destruct o. destruct g. destruct f.
      * match goal with
        | [ |- ci_map (update_funs_map ?ci ?instrs) _ = _ ] 
            => exploit (IHdefs (update_funs_map ci instrs) ci); eauto
        end.
        intros CIMAP. rewrite CIMAP.
        erewrite update_instrs_pres_gmap; eauto. simpl.
        unfold update_gid_map. destruct peq. subst. congruence.
        auto.
      * eapply IHdefs; eauto.
      * eapply IHdefs; eauto.
      * eapply IHdefs; eauto.
Qed.

Lemma update_extfuns_map_no_effect_gmap :
  forall defs dinfo' dinfo id def
    (DEFSNAMES: defs_names_distinct defs)
    (UPDATE: dinfo' = update_extfuns_map dinfo defs)
    (IN: In (id, def) defs)
    (NOTEF: forall f, def <> Some (Gfun (External f))),
    di_map dinfo' id = di_map dinfo id.
Proof.
  induction defs. intros.
  - inv IN.
  - intros.
    inv IN.
    + simpl. inv DEFSNAMES. destruct def. destruct g. destruct f.
      eapply update_extfuns_map_pre_gmap; eauto.
      specialize (NOTEF e). contradiction.
      eapply update_extfuns_map_pre_gmap; eauto.
      eapply update_extfuns_map_pre_gmap; eauto.
    + inv DEFSNAMES.
      generalize (in_map fst defs (id, def) H); eauto. simpl. intros H0.
      destruct a. simpl in H2. destruct o. destruct g. destruct f.
      * eapply IHdefs; eauto.
      * match goal with
        | [ |- di_map (update_extfuns_map ?di ?dfs) _ = _ ]
            => exploit (IHdefs (update_extfuns_map di dfs) di); eauto
        end.
        intros DIMAP. rewrite DIMAP.
        simpl. unfold update_gid_map. destruct peq. subst. congruence.
        auto.
      * eapply IHdefs; eauto.
      * eapply IHdefs; eauto.
Qed.

Lemma update_gvars_map_no_effect_gmap : 
  forall defs dinfo' dinfo id def
    (DEFSNAMES: defs_names_distinct defs)
    (UPDATE: dinfo' = update_gvars_map dinfo defs)
    (IN: In (id, def) defs)
    (NOTVAR: forall v, def <> Some (Gvar v)),
    di_map dinfo' id = di_map dinfo id.
Proof.
  induction defs. intros.
  - inv IN.
  - intros.
    inv IN.
    + simpl. inv DEFSNAMES. destruct def. destruct g. destruct f.
      eapply update_gvars_map_pre_gmap; eauto.
      eapply update_gvars_map_pre_gmap; eauto.
      specialize (NOTVAR v). contradiction.
      eapply update_gvars_map_pre_gmap; eauto.
    + inv DEFSNAMES.
      generalize (in_map fst defs (id, def) H); eauto. simpl. intros H0.
      destruct a. simpl in H2. destruct o. destruct g. destruct f.
      * eapply IHdefs; eauto.
      * eapply IHdefs; eauto.
      * match goal with
        | [ |- di_map (update_gvars_map ?di ?dfs) _ = _ ]
            => exploit (IHdefs (update_gvars_map di dfs) di); eauto
        end.
        intros DIMAP. rewrite DIMAP.
        simpl. unfold update_gid_map. destruct peq. subst. congruence.
        auto.
      * eapply IHdefs; eauto.
Qed.


>>>>>>> 059aad55
Lemma transl_fun_exists : forall gmap lmap defs gdefs code f id,
    transl_globdefs gmap lmap defs = OK (gdefs, code) ->
    In (id, Some (Gfun (Internal f))) defs ->
    exists f', transl_fun gmap lmap id f = OK f'
          /\ forall i, In i (fn_code f') -> In i code.
Proof.
  induction defs; simpl; intros.
  - contradiction.
  - destruct a. destruct H0.
    + inv H0. monadInv H. destruct x.
      * destruct p. inv EQ2. monadInv EQ.
        eexists; split; eauto.
        intros. rewrite in_app. auto.
      * monadInv EQ.
    + monadInv H. destruct x.
      * destruct p. inv EQ2. 
        exploit IHdefs; eauto.
        intros (f' & TRANSLF & IN). eexists; split; eauto.
        intros. rewrite in_app. auto.
      * inv EQ2. 
        exploit IHdefs; eauto.
Qed.

Definition size_gvar (def: option (AST.globdef Asm.fundef unit)) : Z :=
  match def with
  | Some (Gvar gv) => init_data_list_size (gvar_init gv)
  | _ => 0
  end.

Definition size_extfun (def: option (AST.globdef Asm.fundef unit)) : Z :=
  match def with
  | Some (Gfun (External ef)) => alignw
  | _ => 0
  end.

Definition size_fun (def: option (AST.globdef Asm.fundef unit)) : Z :=
  match def with
  | Some (Gfun (Internal f)) => code_size (Asm.fn_code f)
  | _ => 0
  end.

Lemma align0: align 0 alignw = 0.
Proof.
  reflexivity.
Qed.

Lemma update_instrs_code_size:
  forall i c lmap csize  lmap' csize'
    (UI : update_instrs lmap csize i c = (lmap', csize')),
    csize' = csize + code_size c.
Proof.
  clear.
  unfold update_instrs.
  induction c; simpl; intros; eauto. inv UI. omega.
  apply IHc in UI. omega.    
Qed.

Lemma update_instrs_other:
  forall i i' l (n: i <> i') c lmap csize lmap' csize'
    (UI : update_instrs lmap csize i c = (lmap', csize')),
    lmap' i' l = lmap i' l.
Proof.
  clear.
  unfold update_instrs.
  induction c; simpl; intros; eauto.
  inv UI; auto.
  destruct (update_instr lmap csize i a) eqn:UI1.
  erewrite IHc. 2: apply UI. clear UI.
  unfold update_instr in UI1. repeat destr_in UI1.
  unfold update_label_map. rewrite peq_false by auto. auto.
Qed.

Lemma align_plus:
  forall a b z,
    (z | a) -> z <> 0 ->
    align (a + b) z = a + align b z.
Proof.
  unfold align.
  intros.
  destruct H. subst.
  replace (x * z + b + z - 1) with ((x * z) + (b + z - 1)) by omega.
  rewrite Z_div_plus_full_l; auto.
  rewrite Z.mul_add_distr_r. reflexivity.
Qed.

Section UPDATE_MAPS.

  Variable gmap: GID_MAP_TYPE.
  Variable lmap: LABEL_MAP_TYPE.
  Variables dsize csize efsize: Z.

  Variable i: ident.
  Variable def: option (globdef Asm.fundef unit).

  Variable gmap': GID_MAP_TYPE.
  Variable lmap': LABEL_MAP_TYPE.
  Variables dsize' csize' efsize': Z.

  Hypothesis UPDATE: update_maps_def gmap lmap dsize csize efsize i def = (gmap', lmap', dsize', csize',efsize').

  Lemma update_gmap:
    forall i',
      gmap' i' = if ident_eq i i'
                 then match def with
                      | None => gmap i
                      | Some (Gfun (Internal f)) => Some (code_label csize)
                      | Some (Gfun (External ef)) => Some (extfun_label efsize)
                      | Some (Gvar gvar) => Some (data_label dsize)
                      end
                 else gmap i'.
  Proof.
    unfold update_maps_def in UPDATE.
    intros. destr.
    unfold update_gid_map in UPDATE.
    repeat destr_in UPDATE; rewrite peq_true; auto.
    unfold update_gid_map in UPDATE.
    repeat destr_in UPDATE; try rewrite peq_false; auto.
  Qed.

  Lemma update_lmap:
    forall i' l,
      lmap' i' l = if ident_eq i i'
                   then match def with
                        | Some (Gfun (Internal f)) =>
                          fst (update_instrs lmap csize i (Asm.fn_code f)) i l
                        | _ => lmap i' l
                        end
                   else lmap i' l.
  Proof.
    unfold update_maps_def in UPDATE.
    intros. destr.
    repeat destr_in UPDATE; auto.
    repeat destr_in UPDATE; auto.
    eapply update_instrs_other; eauto.
  Qed.

  Lemma update_dsize:
    dsize' = dsize + align (size_gvar def) alignw.
  Proof.
    unfold update_maps_def in UPDATE.
    repeat destr_in UPDATE; simpl; rewrite ? align0; omega.
  Qed.

  Lemma update_dsize_mono:
    dsize <= dsize'.
  Proof.
    rewrite update_dsize.
    generalize (alignw_le (size_gvar def)).
    cut (0 <= size_gvar def). omega.
    unfold size_gvar. repeat destr; try omega.
    generalize (init_data_list_size_pos (gvar_init v)); omega.
  Qed.

  Lemma update_efsize:
    efsize' = efsize + size_extfun def.
  Proof.
    unfold update_maps_def in UPDATE.
    repeat destr_in UPDATE; simpl; omega.
  Qed.


  Lemma update_efsize_mono:
    efsize <= efsize'.
  Proof.
    rewrite update_efsize.
    unfold size_extfun. unfold alignw. repeat destr; try omega.
  Qed.

  Lemma update_csize_mono:
    csize <= csize'.
  Proof.
    unfold update_maps_def in UPDATE.
    repeat destr_in UPDATE; simpl; rewrite ? align0; try omega.
    eapply update_instrs_code_size in Heqp; eauto. subst.
    etransitivity. 2: apply alignw_le.
    generalize (code_size_non_neg (Asm.fn_code f0)); omega.
  Qed.

  Hypothesis csize_div: (alignw | csize).

  Lemma update_csize:
    csize' = csize + align (size_fun def) alignw.
  Proof.
    unfold update_maps_def in UPDATE.
    repeat destr_in UPDATE; simpl; rewrite ? align0; try omega.
    eapply update_instrs_code_size in Heqp; eauto. subst.
    rewrite align_plus; auto. unfold alignw. congruence.
  Qed.



    Hypothesis dsize_div: (alignw | dsize).
    Hypothesis efsize_div: (alignw | efsize).

  Lemma update_dsize_div:
    (alignw | dsize').
  Proof.
    rewrite update_dsize.
    apply Z.divide_add_r. auto. apply align_divides. unfold alignw; omega.
  Qed.

  Lemma update_csize_div:
    (alignw | csize').
  Proof.
    rewrite update_csize.
    apply Z.divide_add_r. auto. apply align_divides. unfold alignw; omega.
  Qed.

  Lemma update_efsize_div:
    (alignw | efsize').
  Proof.
    rewrite update_efsize.
    apply Z.divide_add_r. auto.
    unfold size_extfun.
    repeat destr; first [ exists 0; omega | exists 1; omega ].
  Qed.

End UPDATE_MAPS.

Definition sum {A: Type} (f: A -> Z) (l: list A)  :=
  fold_left (fun acc e => acc + f e) l 0.

Lemma fold_left_plus:
  forall {A} f (l: list A) d,
    fold_left (fun acc e => acc + f e) l d = d + sum f l.
Proof.
  unfold sum.
  induction l; simpl; intros. omega.
  rewrite IHl.
  rewrite (IHl (f a)). omega.
Qed.

Definition sizes_gvars (defs: list (ident * option (AST.globdef Asm.fundef unit))) : Z :=
  sum (fun d => align (size_gvar (snd d)) alignw) defs.

Definition sizes_extfuns (defs: list (ident * option (AST.globdef Asm.fundef unit))) : Z :=
  sum (fun d => size_extfun (snd d)) defs.

Definition sizes_funs (defs: list (ident * option (AST.globdef Asm.fundef unit))) : Z :=
  sum (fun d => align (size_fun (snd d)) alignw) defs.

Lemma sum_pos:
  forall {A: Type} f (fpos: forall x, 0 <= f x) (l: list A), 0 <= sum f l.
Proof.
  unfold sum.
  induction l; simpl; intros; eauto. omega.
  rewrite fold_left_plus.
  fold (sum f l) in IHl. specialize (fpos a). omega.
Qed.

Lemma sizes_gvars_pos:
  forall d, 0 <= sizes_gvars d.
Proof.
  apply sum_pos.
  intros.
  etransitivity. 2: apply alignw_le.
  unfold size_gvar. repeat destr; try omega.
  generalize (init_data_list_size_pos (gvar_init v)); omega.
Qed.

Lemma sizes_extfuns_pos:
  forall d, 0 <= sizes_extfuns d.
Proof.
  apply sum_pos.
  intros.
  unfold size_extfun. repeat destr; try omega.
  unfold alignw; omega.
Qed.

Lemma sizes_funs_pos:
  forall d, 0 <= sizes_funs d.
Proof.
  apply sum_pos.
  intros.
  etransitivity. 2: apply alignw_le.
  unfold size_fun. repeat destr; try omega.
  generalize (code_size_non_neg (Asm.fn_code f0)); omega.
Qed.

Section UPDATE_MAPS2.

  Variable defs: list (ident * option (globdef Asm.fundef unit)).

  Hypothesis unique_names: list_norepet (map fst defs).

  Variable gmap: GID_MAP_TYPE.
  Variable lmap: LABEL_MAP_TYPE.
  Variables dsize csize efsize: Z.

  Variable gmap': GID_MAP_TYPE.
  Variable lmap': LABEL_MAP_TYPE.
  Variables dsize' csize' efsize': Z.

  Hypothesis UPDATE: update_maps gmap lmap dsize csize efsize defs = (gmap', lmap', dsize', csize',efsize').

  Lemma umind:
    forall (P : GID_MAP_TYPE -> LABEL_MAP_TYPE -> Z -> Z -> Z -> Prop)
      (Pstart: P gmap lmap dsize csize efsize)
      (Pstep: forall g l s c e g' l' s' c' e' i d,
          update_maps_def g l s c e i d = (g', l', s', c', e') ->
          P g l s c e ->
          In (i,d) defs ->
          P g' l' s' c' e'),
      P gmap' lmap' dsize' csize' efsize'.
  Proof.
    intros P Pstart.
    revert defs unique_names gmap lmap dsize csize efsize Pstart gmap' lmap' dsize' csize' efsize' UPDATE.
    unfold update_maps.
    induction defs; simpl; intros; eauto.
    inv UPDATE. auto.
    destruct a as [i0 def0]. simpl in *.
    destruct (update_maps_def gmap lmap dsize csize efsize i0 def0) as ((((gmap1 & lmap1) & dsize1) & csize1) & efsize1) eqn:UP1.
    trim IHl. inv unique_names; auto.
    eapply IHl. 2: eauto. eapply Pstep; eauto. eauto.
  Qed.

  Lemma update_gmap_not_in:
    forall i,
      ~ In i (map fst defs) ->
      gmap' i = gmap i.
  Proof.
    intros.
    apply (umind (fun g l d c e => g i = gmap i)); auto.
    intros.
    erewrite update_gmap. 2: eauto. rewrite pred_dec_false. auto.
    intro; subst. apply in_map with (f:=fst) in H2. simpl in H2. congruence.
  Qed.

  Lemma update_lmap_not_in:
    forall i l,
      ~ In i (map fst defs) ->
      lmap' i l = lmap i l.
  Proof.
    intros.
    eapply (umind (fun g ll d c e => ll i l = lmap i l)); auto.
    intros.    
    erewrite update_lmap. 2: eauto. rewrite pred_dec_false; auto.
    intro; subst. apply in_map with (f:=fst) in H2. simpl in H2. congruence.
  Qed.

  Definition maps := (GID_MAP_TYPE * LABEL_MAP_TYPE * Z * Z * Z)%type.

  Lemma umind_rel_inv:
    forall (inv: maps -> Prop)
      (INVstart: inv (gmap,lmap,dsize,csize,efsize))
      (INV: forall g l s c e g' l' s' c' e' i d,
          update_maps_def g l s c e i d = (g', l', s', c', e') ->
          inv (g,l,s,c,e) -> inv (g',l',s',c',e'))
      {A: Type} (f: maps -> A) (t: _ -> A -> A)
      (Pstep: forall g l s c e g' l' s' c' e' i d,
          update_maps_def g l s c e i d = (g', l', s', c', e') ->
          In (i,d) defs ->
          inv (g,l,s,c,e) ->
          f (g',l',s',c',e') = t d (f (g,l,s,c,e))),
      fold_left (fun (acc : A) (id : ident * option (globdef Asm.fundef unit)) =>
                   t (snd id) acc) defs (f (gmap,lmap,dsize,csize,efsize))
      = f (gmap',lmap',dsize',csize',efsize').
  Proof.
    intros inv INVstart INV A f t.
    revert defs unique_names gmap lmap dsize csize efsize gmap' lmap' dsize' csize' efsize' UPDATE INVstart.
    unfold update_maps.
    induction defs; simpl; intros; eauto.
    inv UPDATE. auto.
    destruct a as [i0 def0]. simpl in *.
    destruct (update_maps_def gmap lmap dsize csize efsize i0 def0) as ((((gmap1 & lmap1) & dsize1) & csize1) & efsize1) eqn:UP1.
    trim IHl. inv unique_names; auto.
    erewrite <- Pstep. 2: eauto. 2: eauto.
    eapply IHl; eauto.
    eauto.
  Qed.

  Lemma umind_rel:
    forall {A: Type} (f: maps -> A) (t: _ -> A -> A)
      (Pstep: forall g l s c e g' l' s' c' e' i d,
          update_maps_def g l s c e i d = (g', l', s', c', e') ->
          In (i,d) defs ->
          f (g',l',s',c',e') = t d (f (g,l,s,c,e))),
      fold_left (fun (acc : A) (id : ident * option (globdef Asm.fundef unit)) =>
                   t (snd id) acc) defs (f (gmap,lmap,dsize,csize,efsize))
      = f (gmap',lmap',dsize',csize',efsize').
  Proof.
    intros.
    eapply umind_rel_inv with (inv := fun _ => True); eauto.
  Qed.


  Lemma umind_inv:
    forall (inv: maps -> Prop)
      (INVstart: inv (gmap,lmap,dsize,csize,efsize))
      (INV: forall g l s c e g' l' s' c' e' i d,
          update_maps_def g l s c e i d = (g', l', s', c', e') ->
          inv (g,l,s,c,e) -> inv (g',l',s',c',e')),
      inv (gmap',lmap',dsize',csize',efsize').
  Proof.
    intros inv INVstart INV.
    revert defs unique_names gmap lmap dsize csize efsize gmap' lmap' dsize' csize' efsize' UPDATE INVstart.
    unfold update_maps.
    induction defs; simpl; intros; eauto.
    inv UPDATE. auto.
    destruct a as [i0 def0]. simpl in *.
    destruct (update_maps_def gmap lmap dsize csize efsize i0 def0) as ((((gmap1 & lmap1) & dsize1) & csize1) & efsize1) eqn:UP1.
    trim IHl. inv unique_names; auto.
    eapply IHl; eauto.
  Qed.

  Lemma updates_gmap_in:
    forall i s,
      gmap' i = Some s ->
      In i (map fst defs) \/ gmap i = Some s.
  Proof.
    intros.
    destruct (in_dec peq i (map fst defs)); auto.
    rewrite update_gmap_not_in in H; auto.
  Qed.


  Lemma updates_dsize:
    dsize' = dsize + sizes_gvars defs.
  Proof.
    rewrite <- (umind_rel (fun '(g,l,d,c,e) => d) (fun def d => d + align (size_gvar def) alignw)).
    2: intros; eapply update_dsize; eauto.
    rewrite (fold_left_plus (fun e => align (size_gvar (snd e)) alignw) defs dsize).
    reflexivity.
  Qed.

  Lemma updates_efsize:
    efsize' = efsize + sizes_extfuns defs.
  Proof.
    rewrite <- (umind_rel (fun '(g,l,d,c,e) => e) (fun def e => e + size_extfun def)).
    2: intros; eapply update_efsize; eauto.
    rewrite (fold_left_plus (fun e => size_extfun (snd e)) defs efsize).
    reflexivity.
  Qed.

  Hypothesis csize_div: (alignw | csize).

  Lemma updates_csize:
    csize' = csize + sizes_funs defs.
  Proof.
    erewrite <- (fun pf pf2 => umind_rel_inv (fun '(g,l,d,c,e) => (alignw | c)) pf pf2 (fun '(g,l,d,c,e) => c) (fun def c => c + align (size_fun def) alignw)).
    4: intros; eapply update_csize; eauto.
    rewrite (fold_left_plus (fun e => align (size_fun (snd e)) alignw) defs csize).
    reflexivity. auto.
    intros; eapply update_csize_div; eauto.
  Qed.

  Hypothesis efsize_div: (alignw | efsize).
  Hypothesis dsize_div: (alignw | dsize).

  Lemma updates_dsize_div:
    (alignw | dsize').
  Proof.
    eapply (umind_inv (fun '(g,l,d,c,e) => (alignw | d))); eauto.
    intros; eapply update_dsize_div; eauto.
  Qed.

  Lemma updates_csize_div:
    (alignw | csize').
  Proof.
    eapply (umind_inv (fun '(g,l,d,c,e) => (alignw | c))); eauto.
    intros; eapply update_csize_div; eauto.
  Qed.

  Lemma updates_efsize_div:
    (alignw | efsize').
  Proof.
    eapply (umind_inv (fun '(g,l,d,c,e) => (alignw | e))); eauto.
    intros; eapply update_efsize_div; eauto.
  Qed.

  Lemma csize_mono:
    csize <= csize'.
  Proof.
    rewrite updates_csize.
    generalize (sizes_funs_pos defs); omega.
  Qed.


  Lemma dsize_mono:
    dsize <= dsize'.
  Proof.
    rewrite updates_dsize.
    generalize (sizes_gvars_pos defs); omega.
  Qed.

  Lemma efsize_mono:
    efsize <= efsize'.
  Proof.
    rewrite updates_efsize.
    generalize (sizes_extfuns_pos defs); omega.
  Qed.


End UPDATE_MAPS2.

Lemma update_maps_app:
  forall a b gmap lmap dsize csize efsize,
    update_maps gmap lmap dsize csize efsize (a ++ b) =
    let '(gmap', lmap', dsize', csize', efsize') := update_maps gmap lmap dsize csize efsize a in
    update_maps gmap' lmap' dsize' csize' efsize' b.
Proof.
  unfold update_maps. intros.
  repeat destr.
  rewrite fold_left_app. rewrite Heqp. reflexivity.
Qed.

(** Lemmas for proving agree_sminj_instr

  The key is to prove that 'Genv.find_instr', given the label of an instruction,
  will find the instruction iteself. This relies critically on the following two properties:

  1. The labels attached to the generated code are distinct;
  2. The mapping from segment ids to segment blocks provided by the FlatAsm environment
     are injective when its range is restricted to "valid blocks", i.e.,
     blocks that correspond to valid segments;

  These two properties are establish by lemmas in the following module which in turn lead to
  the key lemma.
 **)
Module AGREE_SMINJ_INSTR.

(* The following sequence of lemmas is used to prove 

   'update_map_gmap_range'

*)

Lemma tprog_id_in_seg_lists : forall gmap lmap p dsize csize efsize tp id,
  transl_prog_with_map gmap lmap p dsize csize efsize = OK tp ->
  id = code_segid \/ id = data_segid \/ id = extfuns_segid ->
  In id (map segid (list_of_segments tp)).
Proof.
  intros gmap lmap p dsize csize efsize tp id H H0.
  monadInv H. unfold list_of_segments in *. simpl in *.
  destruct H0. auto.
  destruct H. auto. destruct H. auto. 
Qed.

(* The mapping from global identifers to segment labels generated by
   'update_map' always maps to valid segment labels
   (i.e., labels that will be mapped into valid segment blocks) *)

Lemma update_maps_cons:
  forall defs i def g l d c e,
    update_maps g l d c e ((i,def)::defs) =
    let '(g1,l1,d1,c1,e1) := update_maps_def g l d c e i def in
    update_maps g1 l1 d1 c1 e1 defs.
Proof.
  unfold update_maps. intros. simpl. repeat destr.
Qed.

Theorem update_map_gmap_range : forall p gmap lmap dsize csize efsize tp,
    make_maps p = (gmap, lmap, dsize, csize, efsize) ->
    list_norepet (map fst (AST.prog_defs p)) ->
    transl_prog_with_map gmap lmap p dsize csize efsize = OK tp ->
    forall id slbl, gmap id = Some slbl -> In (fst slbl) (map segid (list_of_segments tp)).
Proof.
  intros p gmap lmap dsize csize efsize tp UPDATE LNR TRANS id b GMAP.
  unfold make_maps in UPDATE.
  destruct (updates_gmap_in _ LNR _ _ _ _ _ _ _ _ _ _ UPDATE _ _ GMAP) as [IN | EQ]. 2: inv EQ.
  rewrite in_map_iff in IN.
  destruct IN as (idd & EQ & IN). subst.
  destruct (in_split _ _ IN) as (bef & aft & EQ). rewrite EQ in *.
  rewrite update_maps_app in UPDATE.
  eapply tprog_id_in_seg_lists; eauto.
  repeat destr_in UPDATE. destruct idd. simpl in *.
  rewrite update_maps_cons in H0. repeat destr_in H0.
  erewrite update_gmap_not_in in GMAP. 3: eauto.
  erewrite update_gmap in GMAP. 2: eauto. rewrite peq_true in GMAP.
  repeat destr_in GMAP; unfold code_label, data_label, extfun_label; simpl; auto.
  erewrite update_gmap_not_in in H0. 3: eauto. inv H0.
  rewrite map_app in LNR. rewrite list_norepet_app in LNR. destruct LNR; auto.
  rewrite map_app in LNR. rewrite list_norepet_app in LNR. destruct LNR as (LNR1 & LNR2 & DISJ); auto.
  simpl in DISJ. intro II; destruct (DISJ i i II (or_introl eq_refl) eq_refl).
  rewrite map_app in LNR. rewrite list_norepet_app in LNR. destruct LNR as (LNR1 & LNR2 & DISJ); inv LNR2; auto.
  rewrite map_app in LNR. rewrite list_norepet_app in LNR. destruct LNR as (LNR1 & LNR2 & DISJ); auto.
  simpl in LNR2; inv LNR2; auto.
Qed.


(* The following sequence of lemmas is used to prove 

   'transl_funs_gen_valid_code_labels'

*)

Lemma transl_instrs_gen_valid_code_labels : forall instrs gmap lmap i tp sid ofs1 ofs2 ofs' instrs',
  (forall id b, gmap id = Some b -> In (fst b) (map segid (list_of_segments tp))) ->
  gmap i = Some (sid, ofs1) ->
  transl_instrs gmap lmap i sid ofs2 instrs = OK (ofs', instrs') -> 
  code_labels_are_valid init_block (length (list_of_segments tp)) (gen_segblocks tp) instrs'.
Proof.
  induction instrs; intros.
  - monadInv H1. red. intros. contradiction.
  - monadInv H1.
    assert (code_labels_are_valid init_block (length (list_of_segments tp)) (gen_segblocks tp) x1).
      eapply IHinstrs; eauto.
    apply code_labels_are_valid_cons; auto.
    monadInv EQ. simpl.
    exploit gen_segblocks_in_valid; eauto.
Qed.

Lemma transl_fun_gen_valid_code_labels : forall gmap lmap i f f' tp,
  (forall id b, gmap id = Some b -> In (fst b) (map segid (list_of_segments tp))) ->
  transl_fun gmap lmap i f = OK f' -> 
  code_labels_are_valid init_block (length (list_of_segments tp)) (gen_segblocks tp) (fn_code f').
Proof.
  intros gmap lmap i f f' tp IN TRANSLF.
  monadInvX TRANSLF. destruct zle; try inv EQ2. simpl.
  eapply transl_instrs_gen_valid_code_labels; eauto.
Qed.

(* If the mapping from global identifers to segment labels always maps to valid labels,
   then the code generated by 'transl_funs' using the mapping must also have valid labels *)
Lemma transl_globdefs_gen_valid_code_labels : forall defs gmap lmap tdefs code tp,
  (forall id b, gmap id = Some b -> In (fst b) (map segid (list_of_segments tp))) ->
  transl_globdefs gmap lmap defs = OK (tdefs, code) -> 
  code_labels_are_valid init_block (length (list_of_segments tp)) (gen_segblocks tp) code.
Proof.
  induction defs; intros.
  - monadInv H0. red. intros. inv H0.
  - destruct a. monadInv H0. destruct x. destruct p. destruct o. destruct g.
    destruct f. monadInv EQ. inv EQ2.
    apply code_labels_are_valid_app.
    eapply transl_fun_gen_valid_code_labels; eauto.
    eapply IHdefs; eauto.
    monadInvX EQ. inv EQ2. simpl. eapply IHdefs; eauto.
    monadInvX EQ. inv EQ2. simpl. eapply IHdefs; eauto.
    monadInvX EQ. inv EQ2. simpl. eapply IHdefs; eauto.
Qed.


(**************************)
   
Section WITHTRANSF.

Variable prog: Asm.program.
Variable tprog: FlatAsm.program.
Hypothesis TRANSF: transf_program prog = OK tprog.

Let ge := Genv.globalenv prog.
Let tge := globalenv tprog.

(* This lemma makes use of 
   
     'update_map_gmap_range' 

   and 
 
     'transl_funs_gen_valid_code_labels' 

    to prove that the generated instructions have
    valid segment labels attached to them *)
   
Lemma target_code_labels_are_valid : 
  code_labels_are_valid 
    init_block (length (list_of_segments tprog)) 
    (Genv.genv_segblocks tge)
    (snd (code_seg tprog)).
Proof.
  unfold transf_program in TRANSF.
  repeat destr_in TRANSF.
  subst tge. 
  eapply code_labels_are_valid_eq_map. intros.
  symmetry. apply genv_gen_segblocks.
  unfold transl_prog_with_map in H0. monadInv H0. simpl.
  eapply transl_globdefs_gen_valid_code_labels; eauto.
  eapply update_map_gmap_range; eauto.
  unfold check_wellformedness in Heqb. apply andb_true_iff in Heqb; destruct Heqb.
  unfold no_duplicated_defs in H. unfold proj_sumbool in H. destr_in H.
  unfold transl_prog_with_map. rewrite EQ. simpl. auto.
Qed.

(* The key lemma *)
Lemma find_instr_self : forall i, 
    code_labels_are_distinct (snd (code_seg tprog)) ->
    In i (snd (code_seg tprog)) ->
    Genv.find_instr tge 
                    (Vptr (Genv.genv_segblocks tge (segblock_id (snd i))) (segblock_start (snd i))) = Some i.
Proof.
  intros i DLBL IN. subst tge.
  unfold Genv.find_instr. unfold globalenv.
  erewrite <- add_globals_pres_genv_instrs; eauto. simpl.
  erewrite <- add_globals_pres_genv_segblocks; eauto. simpl.
  set (sbmap := (gen_segblocks tprog)).
  unfold gen_instrs_map.
  set (code := (snd (code_seg tprog))) in *.
  eapply acc_instrs_map_self; eauto.
  apply gen_segblocks_injective.
  set (tge := globalenv tprog).
  subst sbmap code.
  apply code_labels_are_valid_eq_map with (Genv.genv_segblocks tge).
  apply genv_gen_segblocks.
  apply target_code_labels_are_valid.
Qed.


(*************
   The following sequence of lemmas shows that if an instruction is 
   in the source program, then it is translated into an instruction
   in the target program at certain location 
 **********)

Lemma transl_instr_segblock : forall gmap lmap ofs' id i i' sid,
      transl_instr gmap lmap (Ptrofs.unsigned ofs') id sid i = OK i' ->
      segblock_to_label (snd i') = (sid, ofs').
Proof.
  intros. monadInv H. unfold segblock_to_label. simpl.
  rewrite Ptrofs.repr_unsigned. auto.
Qed.

Lemma find_instr_ofs_non_negative : forall code ofs i,
    find_instr ofs code = Some i -> ofs >= 0.
Proof.
  induction code; simpl; intros.
  - inv H.
  - destruct zeq. omega.
    apply IHcode in H. generalize (instr_size_positive a). omega.
Qed.

Lemma transl_instrs_ofs_bound: forall code code' gmap lmap id sid ofs fofs,
  transl_instrs gmap lmap id sid ofs code = OK (fofs, code') -> ofs <= fofs.
Proof.
  induction code; simpl; intros.
  - inv H. omega.
  - monadInv H. apply IHcode in EQ1. 
    generalize (instr_size_positive a). unfold instr_size. omega.
Qed.

Lemma find_instr_transl_instrs : forall code gmap lmap id sid i ofs ofs' fofs code',
    find_instr (Ptrofs.unsigned ofs) code = Some i ->
    transl_instrs gmap lmap id sid (Ptrofs.unsigned ofs') code = OK (fofs, code') ->
    fofs <= Ptrofs.max_unsigned ->
    exists i' ofs1, transl_instr gmap lmap ofs1 id sid i = OK i' 
               /\ segblock_to_label (snd i') = (sid, Ptrofs.add ofs ofs')
               /\ In i' code'.
Proof.
  induction code; simpl; intros.
  - inv H.
  - monadInv H0. destruct zeq.
    + inv H. eexists; eexists; split; eauto.
      rewrite <- (Ptrofs.repr_unsigned ofs). rewrite e. rewrite Ptrofs.add_zero_l. split.
      eapply transl_instr_segblock; eauto. apply in_eq.
    + exploit (IHcode gmap lmap id sid i 
                      (Ptrofs.repr (Ptrofs.unsigned ofs - instr_size a))
                      (Ptrofs.repr (Ptrofs.unsigned ofs' + si_size (snd a)))); eauto.
      rewrite Ptrofs.unsigned_repr. auto. 
      generalize (find_instr_ofs_non_negative code (Ptrofs.unsigned ofs - instr_size a) i H).
      generalize (instr_size_positive a).
      generalize (Ptrofs.unsigned_range_2 ofs). intros. omega.
      rewrite Ptrofs.unsigned_repr. eauto. 
      generalize (transl_instrs_ofs_bound code x1 gmap lmap id sid
                                          (Ptrofs.unsigned ofs' + si_size (snd a)) fofs EQ1).
      generalize (Ptrofs.unsigned_range_2 ofs'). 
      generalize (instr_size_positive a). unfold instr_size. omega.
      intros (i' & ofs1 & TRANSI & SBEQ & IN).
      eexists; eexists; split. eauto. split.
      rewrite SBEQ. f_equal.
      unfold instr_size.
      rewrite Ptrofs.add_unsigned. repeat rewrite Ptrofs.unsigned_repr.
      replace (Ptrofs.unsigned ofs - si_size (snd a) + (Ptrofs.unsigned ofs' + si_size (snd a))) with
              (Ptrofs.unsigned ofs + Ptrofs.unsigned ofs') by omega.
      rewrite <- Ptrofs.add_unsigned. auto.
      generalize (transl_instrs_ofs_bound code x1 gmap lmap id sid
                                          (Ptrofs.unsigned ofs' + si_size (snd a)) fofs EQ1).
      generalize (Ptrofs.unsigned_range_2 ofs'). 
      generalize (instr_size_positive a). unfold instr_size. omega.
      generalize (find_instr_ofs_non_negative code (Ptrofs.unsigned ofs - instr_size a) i H).
      generalize (instr_size_positive a).
      generalize (Ptrofs.unsigned_range_2 ofs). unfold instr_size. intros. omega.
      apply in_cons. auto.
Qed.

Lemma find_instr_transl_fun : forall id f f' ofs i gmap lmap s,
    find_instr (Ptrofs.unsigned ofs) (Asm.fn_code f) = Some i ->
    transl_fun gmap lmap id f = OK f' ->
    gmap id = Some s ->
    exists i' ofs1, transl_instr gmap lmap ofs1 id (fst s) i = OK i' 
               /\ segblock_to_label (snd i') = (fst s, Ptrofs.add ofs (snd s))
               /\ In i' (fn_code f').
Proof.
  intros id f f' ofs i gmap lmap s FINSTR TRANSFUN GMAP.
  unfold transl_fun in TRANSFUN. rewrite GMAP in TRANSFUN.
  monadInvX TRANSFUN. destruct zle; inversion EQ1; clear EQ1.
  exploit find_instr_transl_instrs; eauto.
Qed.

End WITHTRANSF.

End AGREE_SMINJ_INSTR.


(** Lemmas for proving agree_sminj_glob **)
Module AGREE_SMINJ_GLOB.

Section WITHTRANSF.

Variable prog: Asm.program.
Variable tprog: FlatAsm.program.
Hypothesis TRANSF: transf_program prog = OK tprog.

Let ge := Genv.globalenv prog.
Let tge := globalenv tprog.

Lemma lnr_transf: list_norepet (map fst (AST.prog_defs prog)).
Proof.
  unfold transf_program in TRANSF.
  repeat destr_in TRANSF.
  unfold check_wellformedness in Heqb. apply andb_true_iff in Heqb; destruct Heqb.
  unfold no_duplicated_defs in H. unfold proj_sumbool in H. destr_in H.
Qed.

Lemma update_map_gmap_domain : forall gmap lmap dsize csize efsize id slbl, 
    make_maps prog = (gmap, lmap, dsize, csize, efsize) ->
    gmap id = Some slbl ->
    In id (prog_defs_names prog).
Proof.
  intros gmap lmap dsize csize efsize id slbl UPDATE GMAP.
  unfold make_maps in UPDATE.
  destruct (updates_gmap_in _ lnr_transf _ _ _ _ _ _ _ _ _ _ UPDATE _ _ GMAP) as [IN | EQ]. 2: inv EQ. auto.
Qed.

End WITHTRANSF.

End AGREE_SMINJ_GLOB.

(** Lemmas for proving agree_sminj_lbl **)
Module AGREE_SMINJ_LBL.

Lemma defs_nodup_labels : forall defs f id,
    defs_no_duplicated_labels defs = true ->
    In (id, Some (Gfun (Internal f))) defs ->
    list_norepet (labels (Asm.fn_code f)).
Proof.
  unfold defs_no_duplicated_labels.
  simpl; intros.
  rewrite forallb_forall in H.
  apply H in H0. simpl in H0. unfold no_duplicated_labels in H0.
  unfold proj_sumbool in H0. destr_in H0.
Qed.

Ltac solve_label_pos_inv := 
  match goal with
  | [ |- _ <> Asm.Plabel _ /\ label_pos _ _ _ = Some _] =>
    split; solve_label_pos_inv
  | [ |- _ <> Asm.Plabel _ ] =>
    unfold not; inversion 1
  | [ |- label_pos _ _ _ = Some _ ] => auto
  | _ => idtac
  end.

Lemma label_pos_inv : forall l ofs a instrs z,
    label_pos l ofs (a :: instrs) = Some z ->
    (fst a = Asm.Plabel l /\ z = ofs + instr_size a) 
    \/ (fst a <> Asm.Plabel l /\ label_pos l (ofs + instr_size a) instrs = Some z).
Proof.
  intros l ofs a instrs z H.
  simpl in H. destruct a. unfold Asm.is_label in H; simpl in H.
  destruct i; try now (right; solve_label_pos_inv).
  destruct peq.
  - subst. left. inv H. auto.
  - right. simpl. split. unfold not. inversion 1. congruence.
    auto.
Qed.

Lemma update_instrs_map_pres_lmap_2 : forall instrs l id lmap lmap' csize csize',
    ~ In (Asm.Plabel l) (map fst instrs) ->
    update_instrs lmap csize id instrs = (lmap',csize') ->
    lmap' id l = lmap id l.
Proof.
  unfold update_instrs.
  induction instrs; simpl; intros; auto.
  - inv H0; auto. 
  - assert (Asm.Plabel l <> fst a /\ ~ In (Asm.Plabel l) (map fst instrs)) as H1
        by (apply not_in_cons; auto). destruct H1.
    erewrite IHinstrs. 2: auto. 2: eauto.
    destr.
    unfold update_label_map. rewrite peq_true. rewrite peq_false. auto.
    unfold is_label in Heqo. destr_in Heqo.
Qed.


Lemma update_instrs_cons:
  forall lmap csize id ins insns,
    update_instrs lmap csize id (ins::insns) =
    let (lmap',csize') := update_instr lmap csize id ins in
    update_instrs lmap' csize' id insns.
Proof.
  Opaque update_instr.
  unfold update_instrs. simpl. intros.
  destr.
  Transparent update_instr.
Qed.

Lemma update_instrs_other_label:
  forall l id ins lmap csize lmap' csize',
    ~ In l (labels ins) ->
    update_instrs lmap csize id ins = (lmap',csize') ->
    lmap' id l = lmap id l.
Proof.
  induction ins; simpl; intros; eauto. inv H0. auto.
  rewrite update_instrs_cons in H0. destr_in H0.
  unfold update_instr in Heqp.
  repeat destr_in Heqp.
  eapply IHins in H0.
  - rewrite H0. unfold update_label_map. rewrite peq_true, peq_false; auto. simpl in H; auto.
  - simpl in H; auto.
  - eapply IHins in H0; eauto.
Qed.

Lemma update_instrs_map_lmap_inversion : forall instrs csize l z ofs id csize' lmap lmap' l'
    (MAXSIZE: csize' <= Ptrofs.max_unsigned)
    (MINSIZE: csize  >= 0)
    (LNR: list_norepet (labels instrs))
    (LPOS: label_pos l ofs instrs = Some z)
    (UI: update_instrs lmap csize id instrs = (lmap', csize'))
    (LM: lmap' id l = Some l'),
    l' = (code_segid , Ptrofs.repr (csize + z - ofs)) /\ 0 <= (csize + z - ofs) <= Ptrofs.max_unsigned.
Proof.
  induction instrs; simpl; intros; auto.
  - inv LPOS.
  - apply label_pos_inv in LPOS. destruct LPOS as [[LAB EQ] | [NLAB LPOS]].
    + subst. destruct a. simpl in *. subst. simpl in *.
      rewrite update_instrs_cons in UI. destr_in UI.
      erewrite update_instrs_other_label in LM. 3: eauto. 2: inv LNR; auto.
      unfold update_instr in Heqp. repeat destr_in Heqp.
      unfold is_label in Heqo; repeat destr_in Heqo. simpl in Heqi. inv Heqi.
      unfold update_label_map in LM.
      rewrite ! peq_true in LM. inv LM. unfold code_label.
      split.
      f_equal. f_equal. omega.
      rewrite (update_instrs_code_size _ _ _ _ _ _ UI) in MAXSIZE.
      generalize (instr_size_positive (Asm.Plabel l1, s)).
      generalize (code_size_non_neg instrs). omega.
      unfold is_label in Heqo;  simpl in Heqo; repeat destr_in Heqo.
    + rewrite update_instrs_cons in UI. destr_in UI.
      specialize (IHinstrs z0 l z (ofs + instr_size a) id csize' l0 lmap' l').
      inv Heqp.
      exploit IHinstrs; eauto.
      generalize (instr_size_positive a); omega.
      destr_in LNR; auto. inv LNR; auto.
      intros (A & B).
      rewrite A. split. f_equal. f_equal. omega. omega.
Qed.

Lemma label_pos_min_size : forall instrs l ofs ofs', 
    label_pos l ofs instrs = Some ofs' -> ofs <= ofs'.
Proof.
  induction instrs; intros.
  - simpl in *. inv H.
  - simpl in *. 
    destruct a. unfold instr_size in *. simpl in *.
    generalize (si_size_non_zero s). intros H0.
    repeat destr_in H. omega.
    eapply IHinstrs in H2. omega.
Qed.

Lemma alignw_divides:
  forall z,
    (alignw | align z alignw).
Proof.
  intros. apply align_divides. unfold alignw; omega.
Qed.

Lemma size_fun_pos:
  forall o,
    0 <= size_fun o.
Proof.
  intros.
  unfold size_fun. repeat destr; try omega.
  generalize (code_size_non_neg (Asm.fn_code f0)); omega.
Qed.

Lemma update_funs_map_lpos_inversion: forall defs id l f z gmap lmap csize dsize efsize csize' dsize' efsize' gmap' lmap' l'
    (DDISTINCT : defs_names_distinct defs) 
    (LDISTINCT : list_norepet (labels (Asm.fn_code f)))
    (MAXSIZE   : csize' <= Ptrofs.max_unsigned)
    (MINSIZE   : csize >= 0)
    (AL: (alignw | csize)),
    In (id, Some (Gfun (Internal f))) defs ->
    label_pos l 0 (Asm.fn_code f) = Some z ->
    update_maps gmap lmap dsize csize efsize defs = (gmap', lmap', dsize', csize', efsize') -> 
    lmap' id l = Some l' ->
    (exists slbl : seglabel, gmap' id = Some slbl 
                        /\ fst slbl = fst l' 
                        /\ Ptrofs.add (snd slbl) (Ptrofs.repr z) = snd l').
Proof.
  induction defs; intros.
  - contradiction.
  - inv DDISTINCT. inv H.  
    + simpl in *.
      rewrite AGREE_SMINJ_INSTR.update_maps_cons in H1. repeat destr_in H1.
      simpl in Heqp. repeat destr_in Heqp.
      erewrite update_gmap_not_in. 3: eauto. 2: auto. 2: auto.
      unfold update_gid_map. rewrite peq_true. 
      eexists. split. eauto. unfold code_label. simpl.
      erewrite update_lmap_not_in in H2. 3: eauto. 2: auto. 2: auto.
      generalize (csize_mono _ H6 _ _ _ _ _ _ _ _ _ _ H3 (alignw_divides _ )).
      intros.
      exploit update_instrs_map_lmap_inversion. 4: eauto. 4: eauto. 4: eauto.
      generalize (alignw_le z3). omega. omega. auto.
      intros (A & B). subst. simpl. split. auto.
      rewrite Ptrofs.add_unsigned.
      f_equal. rewrite Ptrofs.unsigned_repr. rewrite Ptrofs.unsigned_repr.
      omega.
      assert (0 <= z). eapply (label_pos_min_size (Asm.fn_code f) l 0); eauto.
      omega.
      apply update_instrs_code_size in Heqp0.
      generalize (alignw_le z3).
      subst.
      generalize (code_size_non_neg (Asm.fn_code f)). omega.
    + destruct a.
      rewrite AGREE_SMINJ_INSTR.update_maps_cons in H1. repeat destr_in H1.
      assert (i <> id).
      {
        simpl in *.
        apply in_map with (f:=fst) in H3; simpl in *. congruence.
      }
      eapply IHdefs; auto. eauto. 4: auto. 4: eauto. 4: eauto. auto. 3: auto.
      erewrite update_csize with (csize':=z1). 2: eauto.
      generalize (alignw_le (size_fun o)) (size_fun_pos o); omega.
      auto.
      eapply update_csize_div; eauto.
Qed.

Section WITHTRANSF.

Variable prog: Asm.program.
Variable tprog: FlatAsm.program.
Hypothesis TRANSF: transf_program prog = OK tprog.

Let ge := Genv.globalenv prog.
Let tge := globalenv tprog.

Lemma update_map_lmap_inversion : forall id f gmap lmap dsize csize efsize l z l',
    (dsize + csize + efsize) <= Ptrofs.max_unsigned ->
    defs_names_distinct (AST.prog_defs prog) ->
    list_norepet (labels (Asm.fn_code f)) ->
    In (id, Some (Gfun (Internal f))) (AST.prog_defs prog) ->
    make_maps prog = (gmap, lmap, dsize, csize, efsize) ->
    label_pos l 0 (Asm.fn_code f) = Some z ->
    lmap id l = Some l' ->
    exists slbl, gmap id = Some slbl /\
            fst slbl = fst l' /\
            Ptrofs.add (snd slbl) (Ptrofs.repr z) = snd l'.
Proof.
  intros id f gmap lmap dsize csize efsize l z l' SZBOUND DDISTINCT LDISTINCT IN UPDATE LPOS LMAP.
  unfold make_maps in UPDATE.
  eapply update_funs_map_lpos_inversion. 8: eauto. all: eauto.
  generalize (dsize_mono _ DDISTINCT _ _ _ _ _ _ _ _ _ _ UPDATE).
  generalize (efsize_mono _ DDISTINCT _ _ _ _ _ _ _ _ _ _ UPDATE). omega. omega.
  apply Z.divide_0_r.
Qed.

End WITHTRANSF.

End AGREE_SMINJ_LBL.

Section WITHMEMORYMODEL.
  
Context `{memory_model: Mem.MemoryModel }.
Existing Instance inject_perm_all.

Definition match_prog (p: Asm.program) (tp: FlatAsm.program) :=
  transf_program p = OK tp.

Section PRESERVATION.

Variable prog: Asm.program.
Variable tprog: FlatAsm.program.
Hypothesis TRANSF: match_prog prog tprog.

Let ge := Genv.globalenv prog.
Let tge := globalenv tprog.

Definition regset_inject (j:meminj) (rs rs' : regset) : Prop :=
  forall r, Val.inject j (rs r) (rs' r).

(** Agreement between a memory injection from Asm to the flat memory and 
    the mappings for segments, global id and labels *)    
Record match_sminj (gm: GID_MAP_TYPE) (lm: LABEL_MAP_TYPE) (mj: meminj) : Type :=
  mk_match_sminj {

      agree_sminj_instr :  forall b b' f ofs ofs' i,
        Genv.find_funct_ptr ge b = Some (Internal f) -> 
        Asm.find_instr (Ptrofs.unsigned ofs) (Asm.fn_code f) = Some i ->
        mj b = Some (b', ofs') -> 
        exists id i' sid ofs1, 
          Genv.find_instr tge (Vptr b' (Ptrofs.add ofs (Ptrofs.repr ofs'))) = Some i' /\
          Genv.find_symbol ge id = Some b /\
          transl_instr gm lm ofs1 id sid i = OK i';

      agree_sminj_glob : forall id gloc,
          gm id = Some gloc ->
          exists ofs' b b', 
            Genv.find_symbol ge id = Some b /\
            Genv.symbol_address tge gloc Ptrofs.zero = Vptr b' ofs' /\
            mj b = Some (b', Ptrofs.unsigned ofs');

      agree_sminj_lbl : forall id b f l z l',
          Genv.find_symbol ge id = Some b ->
          Genv.find_funct_ptr ge b = Some (Internal f) ->
          label_pos l 0 (Asm.fn_code f) = Some z ->
          lm id l = Some l' ->
          Val.inject mj (Vptr b (Ptrofs.repr z)) (Genv.symbol_address tge l' Ptrofs.zero);
      
    }.

Definition gid_map_for_undef_syms (gm: GID_MAP_TYPE) :=
  forall id, Genv.find_symbol ge id = None -> gm id = None.


Definition valid_instr_offset_is_internal (mj:meminj) :=
  forall b b' f ofs i ofs',
    Genv.find_funct_ptr ge b = Some (Internal f) ->
    find_instr (Ptrofs.unsigned ofs) (Asm.fn_code f) = Some i ->
    mj b = Some (b', ofs') ->
    Genv.genv_internal_codeblock tge b' = true.    

Definition extfun_entry_is_external (mj:meminj) :=
  forall b b' f ofs,
    Genv.find_funct_ptr ge b = Some (External f) ->
    mj b = Some (b', ofs) ->
    Genv.genv_internal_codeblock tge b' = false.


Definition def_frame_inj m := (flat_frameinj (length (Mem.stack m))).

Lemma store_pres_def_frame_inj : forall chunk m1 b ofs v m1',
    Mem.store chunk m1 b ofs v = Some m1' ->
    def_frame_inj m1 = def_frame_inj m1'.
Proof.
  unfold def_frame_inj. intros.
  repeat erewrite Mem.push_new_stage_stack. simpl.
  exploit Mem.store_stack_blocks; eauto. intros. rewrite H0.
  auto.
Qed.

Lemma storev_pres_def_frame_inj : forall chunk m1 v1 v2 m1',
    Mem.storev chunk m1 v1 v2 = Some m1' ->
    def_frame_inj m1= def_frame_inj m1'.
Proof.
  intros until m1'. unfold Mem.storev.
  destruct v1; try congruence.
  intros STORE.
  eapply store_pres_def_frame_inj; eauto.
Qed.


Lemma store_mapped_inject' : 
  forall (f : meminj) (chunk : memory_chunk) 
    (m1 : mem) (b1 : block) (ofs : Z) (v1 : val) 
    (n1 m2 : mem) (b2 : block) (delta : Z) (v2 : val),
    Mem.inject f (def_frame_inj m1) m1 m2 ->
    Mem.store chunk m1 b1 ofs v1 = Some n1 ->
    f b1 = Some (b2, delta) ->
    Val.inject f v1 v2 ->
    exists n2 : mem,
      Mem.store chunk m2 b2 (ofs + delta) v2 = Some n2 /\
      Mem.inject f (def_frame_inj n1) n1 n2.
Proof.
  intros. exploit Mem.store_mapped_inject; eauto. 
  intros (n2 & STORE & MINJ).
  eexists. split. eauto.
  erewrite <- store_pres_def_frame_inj; eauto.
Qed.

Theorem storev_mapped_inject':
  forall f chunk m1 a1 v1 n1 m2 a2 v2,
  Mem.inject f (def_frame_inj m1) m1 m2 ->
  Mem.storev chunk m1 a1 v1 = Some n1 ->
  Val.inject f a1 a2 ->
  Val.inject f v1 v2 ->
  exists n2,
    Mem.storev chunk m2 a2 v2 = Some n2 /\ Mem.inject f (def_frame_inj n1) n1 n2.
Proof.
  intros. exploit Mem.storev_mapped_inject; eauto. 
  intros (n2 & STORE & MINJ).
  eexists. split. eauto.
  erewrite <- storev_pres_def_frame_inj; eauto.
Qed.

Definition match_find_funct (j:meminj) :=
  forall b f ofs b',
  Genv.find_funct_ptr ge b = Some (External f) ->
  j b = Some (b', ofs) ->
  Genv.find_funct tge (Vptr b' (Ptrofs.repr ofs)) = Some (External f).

Definition glob_block_valid (m:mem) := 
  forall b g, Genv.find_def ge b = Some g -> Mem.valid_block m b.

Inductive match_states: state -> state -> Prop :=
| match_states_intro: forall (j:meminj) (rs: regset) (m: mem) (rs': regset) (m':mem)
                        (gm: GID_MAP_TYPE) (lm: LABEL_MAP_TYPE)
                        (MINJ: Mem.inject j (def_frame_inj m) m m')
                        (MATCHSMINJ: match_sminj gm lm j)
                        (* (GINJFLATMEM: globs_inj_into_flatmem j) *)
                        (INSTRINTERNAL: valid_instr_offset_is_internal j)
                        (EXTEXTERNAL: extfun_entry_is_external j)
                        (MATCHFINDFUNCT: match_find_funct j)
                        (RSINJ: regset_inject j rs rs')
                        (GBVALID: glob_block_valid m)
                        (GMUNDEF: gid_map_for_undef_syms gm),
    match_states (State rs m) (State rs' m').


(* Definition seglabel_to_ptr (slbl: seglabel) (stob : segid_type -> block) : (block * Z) := *)
(*   let (sid, ofs) := slbl in *)
(*   (stob sid, Ptrofs.unsigned ofs). *)

Definition init_meminj (gmap: GID_MAP_TYPE) : meminj :=
  let ge := Genv.globalenv prog in
  let tge := globalenv tprog in
  fun b => 
    (* (genv_next ge) is the stack block of the source program *)
    if eq_block b (Globalenvs.Genv.genv_next ge) 
    then Some (Genv.genv_next tge, 0)
    else
      match (Genv.invert_symbol ge b) with
      | None => None
      | Some id => 
        match (gmap id) with
        | None => None
        | Some slbl => Some (Genv.symbol_block_offset tge slbl)
        end
      end.

Theorem init_meminj_match_sminj : forall gmap lmap dsize csize efsize m,
    dsize + csize + efsize <= Ptrofs.max_unsigned ->
    Genv.init_mem prog = Some m ->
    make_maps prog = (gmap,lmap,dsize,csize,efsize) ->
    transl_prog_with_map gmap lmap prog dsize csize efsize = OK tprog ->
    match_sminj gmap lmap (init_meminj gmap).
Proof.   
  intros gmap lmap dsize csize efsize m MAX INITMEM UPDATE TRANS. 
  generalize TRANSF. intros TRANSF'.
  unfold match_prog in TRANSF'. 
  unfold transf_program in TRANSF'. 
  repeat destr_in TRANSF'.
  unfold make_maps in Heqp. inv UPDATE.
  monadInv H0.   
  rename x into tgdefs. rename x0 into code.
  constructor.
  - (* agree_sminj_instr *) 
    intros b b' f ofs ofs' i FPTR FINST INITINJ.
    unfold init_meminj in INITINJ. fold ge in INITINJ.
    destruct (eq_block b (Globalenvs.Genv.genv_next ge)); inversion INITINJ. 
    subst ofs' b' b. clear INITINJ.
    + exfalso. subst ge. eapply Genv.genv_next_find_funct_ptr_absurd; eauto. 
    + destruct (Genv.invert_symbol ge b) eqn:INVSYM; inversion H1.
      repeat destr_in H2.
      clear INITINJ.
      rewrite Ptrofs.repr_unsigned. rename i0 into id.
      apply Genv.invert_find_symbol in INVSYM.
      exploit (Genv.find_symbol_funct_ptr_inversion prog); eauto.
      intros FINPROG.
      exploit transl_fun_exists; eauto. intros (f' & TRANSLFUN' & INR).
      exploit AGREE_SMINJ_INSTR.find_instr_transl_fun; eauto. 
      intros (i' & ofs1 & TRANSINSTR & SEGLBL & IN).
      exists id, i', (fst s), ofs1. split. 
      unfold segblock_to_label in SEGLBL. inversion SEGLBL.
      apply INR in IN.
      eapply AGREE_SMINJ_INSTR.find_instr_self; eauto.
      simpl.      
      admit. 
      split; auto.

  - (* agree_sminj_glob *)
    intros id gloc GMAP.
    assert (In id (prog_defs_names prog)) 
      by (eapply AGREE_SMINJ_GLOB.update_map_gmap_domain; eauto).
    exploit Genv.find_symbol_exists_1; eauto.
    intros (b & FIND).
    esplit. exists b. esplit. split. auto. split.
    unfold Genv.symbol_address. unfold Genv.label_to_ptr. auto.
    unfold init_meminj.       
    destruct eq_block. exfalso. subst b. eapply Genv.find_symbol_genv_next_absurd; eauto.    
    apply Genv.find_invert_symbol in FIND. subst ge. rewrite FIND. rewrite GMAP.
    unfold Genv.symbol_block_offset. unfold Genv.label_to_block_offset.
    repeat rewrite offset_seglabel_zero. auto.

  - (* agree_sminj_lbl *)
    intros id b f l z l' FINDSYM FINDPTR LPOS LPOS'.
    subst ge. 
    exploit Genv.find_symbol_funct_ptr_inversion; eauto. intros INDEFS.
    exploit transl_fun_exists; eauto.
    intros (f' & TRANSLF & INCODE).
    set (ge := Genv.globalenv prog).
    rename Heqb into WF.
    exploit AGREE_SMINJ_LBL.update_map_lmap_inversion; eauto.

    unfold check_wellformedness in WF.
    repeat rewrite andb_true_iff in WF. destruct WF as (FNONEMPTY & NODUPDEFS & NODUPLBLS).
    apply nodup_defs_distinct_names. auto.

    unfold check_wellformedness in WF.
    repeat rewrite andb_true_iff in WF. destruct WF as (FNONEMPTY & NODUPDEFS & NODUPLBLS).
    eapply AGREE_SMINJ_LBL.defs_nodup_labels; eauto.

    intros (slbl & GMAP & LEQ & OFSEQ).
    unfold Genv.symbol_address. unfold Genv.label_to_ptr. 
    apply Val.inject_ptr with (Ptrofs.unsigned (snd slbl)).   
    unfold init_meminj. destruct eq_block.
    subst b. exfalso. 
    eapply Genv.find_symbol_genv_next_absurd; eauto.
    erewrite Genv.find_invert_symbol; eauto.
    rewrite offset_seglabel_zero. 
    unfold Genv.symbol_block_offset. unfold Genv.label_to_block_offset.
    rewrite GMAP. rewrite LEQ. auto.
    rewrite offset_seglabel_zero. rewrite Ptrofs.repr_unsigned. symmetry.
    rewrite Ptrofs.add_commut. auto.
Admitted.
    

Lemma alloc_pres_def_frame_inj : forall m1 lo hi m1' b,
    Mem.alloc m1 lo hi = (m1', b) ->
    def_frame_inj m1 = def_frame_inj m1'.
Proof.
  unfold def_frame_inj. intros.
  apply Mem.alloc_stack_blocks in H. rewrite H. auto.
Qed.

(** Proving initial memory injection **)

Definition partial_genv defs : Globalenvs.Genv.t Asm.fundef unit := 
  let emptyge := (Globalenvs.Genv.empty_genv Asm.fundef unit prog.(AST.prog_public)) in
  Globalenvs.Genv.add_globals emptyge defs.

Definition globs_meminj defs (gmap: GID_MAP_TYPE) : meminj :=
  fun b => 
      match (Genv.invert_symbol (partial_genv defs) b) with
      | None => None
      | Some id => 
        match (gmap id) with
        | None => None
        | Some slbl => Some (Genv.label_to_block_offset (gen_segblocks tprog) slbl)
        end
      end.

Ltac destr_if := 
  match goal with 
  | [ |- context [if ?b then _ else _] ] => 
    let eq := fresh "EQ" in
    (destruct b eqn:eq)
  end.

Ltac destr_match := 
  match goal with 
  | [ |- context [match ?b with _ => _ end] ] => 
    let eq := fresh "EQ" in
    (destruct b eqn:eq)
  end.

Ltac destr_match_in H := 
  match type of H with 
  | context [match ?b with _ => _ end] => 
    let eq := fresh "EQ" in
    (destruct b eqn:eq)
  end.

Lemma find_symbol_add_global_eq : forall (F V: Type) (ge:Globalenvs.Genv.t F V) i def,
    Globalenvs.Genv.find_symbol (Globalenvs.Genv.add_global ge (i, def)) i = Some (Globalenvs.Genv.genv_next ge).
Proof.
  intros F V ge0 i def. unfold Genv.find_symbol.
  unfold Genv.add_global. simpl. rewrite PTree.gss. auto.
Qed.

Lemma find_symbol_add_global_neq : forall (F V: Type) (ge:Globalenvs.Genv.t F V) i i' def,
    i <> i' -> 
    Globalenvs.Genv.find_symbol (Globalenvs.Genv.add_global ge (i, def)) i' = 
    Globalenvs.Genv.find_symbol ge i'.
Proof.
  intros F V ge0 i i' def H. unfold Genv.find_symbol.
  unfold Genv.add_global. simpl. rewrite PTree.gso; auto.
Qed.

Lemma fold_left_le:
  forall b l o o',
    fold_left (fun (a: option positive) (p: positive * positive) => if eq_block b (snd p) then Some (fst p) else a) l o = o' ->
    match o, o' with
    | Some _, None => False
    | _, _ => True
    end.
Proof.
  induction l; simpl; intros; eauto.
  subst; destr.
  eapply IHl in H.
  repeat destr_in H; destr.
  destr_in Heqo0.
Qed.

Lemma fold_left_none_not_in:
  forall b l o,
    fold_left (fun (a: option positive) (p: positive * positive) => if eq_block b (snd p) then Some (fst p) else a) l o = None ->
    ~ In b (map snd l).
Proof.
  induction l; simpl; intros; eauto.
  destr_in H.
  apply fold_left_le in H. easy.
  eapply IHl in H; eauto. intuition.
Qed.


Lemma not_in_fold_left_none:
  forall b l,
    ~ In b (map snd l) ->
    fold_left (fun (a: option positive) (p: positive * positive) => if eq_block b (snd p) then Some (fst p) else a) l None = None.
Proof.
  induction l; simpl; intros; eauto.
  rewrite peq_false by intuition.
  apply IHl. intuition.
Qed.

Lemma invert_symbol_add_global_none : forall (F V: Type) (ge:Globalenvs.Genv.t F V) id def b,
    Genv.invert_symbol (Genv.add_global ge (id, def)) b = None ->
    Genv.invert_symbol ge b = None.
Proof.
  intros.
  destruct (Genv.invert_symbol ge0 b) eqn:IS; auto.
  exfalso.
  apply Genv.invert_find_symbol in IS.
  (* destruct (Genv.find_symbol (Genv.add_global ge0 (id,def)) i) eqn:FS. *)

  (* unfold Genv.find_symbol in IS, FS. unfold Genv.add_global in FS. simpl in *. *)
  (* rewrite PTree.gsspec in FS. destr_in FS.  *)
  (* destruct (ident_eq id i); subst. *)
  (* rewrite find_symbol_add_global_eq in FS.  inv FS. *)
  (* unfold Genv.add_global. *)


  (* unfold Genv.invert_symbol, Genv.add_global. *)
  (* intros. simpl in H. *)
  (* rewrite PTree.fold_spec in H |- *. *)
  (* apply fold_left_none_not_in in H. *)
  (* apply not_in_fold_left_none. *)
  (* intro IN; apply H. clear H. *)
  (* rewrite in_map_iff. *)
  (* rewrite in_map_iff in IN. *)
  (* destruct IN as ((i,bb) & EQ & IN). simpl in *; subst. *)
  (* apply PTree.elements_complete in IN. *)
  (* destruct (peq i id). *)
  (* subst. *)
  (* exists (id, b). split. reflexivity. apply PTree.elements_correct. rewrite PTree.gss. *)



  (* destruct (Genv.invert_symbol ge0 b) eqn:IS; auto. *)
  (* exfalso. *)
  (* apply Genv.invert_find_symbol in IS. *)
  (* destruct (Genv.find_symbol (Genv.add_global ge0 (id,def)) i) eqn:FS. *)

  (* unfold Genv.find_symbol in IS, FS. unfold Genv.add_global in FS. simpl in *. *)
  (* rewrite PTree.gsspec in FS. destr_in FS.  *)
  (* destruct (ident_eq id i); subst. *)
  (* rewrite find_symbol_add_global_eq in FS.  inv FS. *)
  (* unfold Genv.add_global. *)
  
  (* unfold Genv.invert_symbol. *)
  (* intros. rewrite PTree.fold_spec. rewrite PTree.fold_spec in H. *)

Admitted.  

(* Lemma invert_symbol_add_global : forall (F V: Type) (ge ge':Globalenvs.Genv.t F V) id def b, *)
(*     ge' = Genv.add_global ge (id, def) -> *)
(*     Genv.invert_symbol ge' b = Some id  *)
(*     \/ Genv.invert_symbol ge' b = Genv.invert_symbol ge b. *)
(* Proof. *)
(*   intros F V ge0 ge' id def b H. *)
(*   destruct (Genv.invert_symbol ge' b) eqn:EQ1. *)
(*   - apply Genv.invert_find_symbol in EQ1. subst ge'. *)
(*     destruct (ident_eq i id). *)
(*     + subst. auto. *)
(*     + erewrite find_symbol_add_global_neq in EQ1; eauto. *)
(*       apply Genv.find_invert_symbol in EQ1. auto. *)
(*   - admit. *)

Lemma globs_meminj_none_pres :
  forall i gmap defs x , gmap i = None -> globs_meminj defs gmap x = globs_meminj (defs ++ (i, None)::nil) gmap x.
Proof.
  intros i gmap ids x GMAP. unfold globs_meminj.
  destruct (Genv.invert_symbol (partial_genv (ids ++ (i, None) :: nil)) x) eqn:EQ.
  - apply Genv.invert_find_symbol in EQ. 
    unfold partial_genv in EQ. rewrite Genv.add_globals_app in EQ. simpl in EQ.
    destruct (ident_eq i i0).
    + subst i0. rewrite find_symbol_add_global_eq in EQ. inv EQ.
      rewrite Genv.invert_symbol_genv_next. rewrite GMAP. auto.
    + erewrite find_symbol_add_global_neq in EQ; eauto.
      apply Genv.find_invert_symbol in EQ. setoid_rewrite EQ. auto.
  - unfold partial_genv in EQ. rewrite Genv.add_globals_app in EQ. simpl in EQ.
    apply invert_symbol_add_global_none in EQ. setoid_rewrite EQ. auto.
Qed.

<<<<<<< HEAD
Lemma norepet_unique:
  forall {A B} (f: A -> B) (l: list A)
    (LNR: list_norepet (map f l)) a b
    (INA: In a l) (INB: In b l) (EQ: f a = f b),
    a = b.
Proof.
  induction l; simpl; intros; eauto. easy.
  inv LNR. trim IHl. auto.
  destruct INA, INB; subst; eauto.
  apply in_map with (f:=f) in H0. congruence.
  apply in_map with (f:=f) in H. congruence.
Qed.
=======
Lemma update_funs_map_none :
  forall defs cinfo' cinfo id
    (DEFSNAMES: defs_names_distinct defs)
    (UPDATE: cinfo' = update_funs_map cinfo defs)
    (IN: In (id, None) defs),
    ci_map cinfo' id = ci_map cinfo id.
Proof.
  intros. eapply update_funs_map_no_effect_gmap; eauto.
  intros. intro. discriminate.
Qed.
    

Lemma update_extfuns_map_none :
  forall defs dinfo' dinfo id
    (DEFSNAMES: defs_names_distinct defs)
    (UPDATE: dinfo' = update_extfuns_map dinfo defs)
    (IN: In (id, None) defs),
    di_map dinfo' id = di_map dinfo id.
Proof.
  intros. eapply update_extfuns_map_no_effect_gmap; eauto.
  intros. intro. discriminate.
Qed.

Lemma update_gvars_map_none : 
  forall defs dinfo' dinfo id
    (DEFSNAMES: defs_names_distinct defs)
    (UPDATE: dinfo' = update_gvars_map dinfo defs)
    (IN: In (id, None) defs),
    di_map dinfo' id = di_map dinfo id.
Proof.
  intros. eapply update_gvars_map_no_effect_gmap; eauto.
  intros. intro. discriminate.
Qed.
  
>>>>>>> 059aad55

Lemma update_map_gmap_none :
  forall (prog : Asm.program) (gmap : GID_MAP_TYPE) (lmap : LABEL_MAP_TYPE) (dsize csize efsize : Z) (id : ident)
    (DEFSNAMES: defs_names_distinct (AST.prog_defs prog))
    (UPDATE: make_maps prog = (gmap, lmap, dsize, csize, efsize))
    (IN: In (id, None) (AST.prog_defs prog)),
    gmap id = None.
Proof.
  intros. unfold make_maps in UPDATE.
  eapply umind with (P := fun g l s c e => g id = None). apply DEFSNAMES. eauto. reflexivity.
  intros.
  erewrite update_gmap. 2: eauto. destr. subst.
  exploit @norepet_unique. apply DEFSNAMES. apply IN. apply H1. reflexivity. intro A; inv A. auto.
Qed.

Lemma invert_add_global_genv_next : forall (F V: Type) (ge:Globalenvs.Genv.t F V) id def,
    Genv.invert_symbol (Genv.add_global ge (id, def)) (Globalenvs.Genv.genv_next ge) = Some id.
Proof.
  intros. apply Genv.find_invert_symbol.
  apply find_symbol_add_global_eq.
Qed.

Lemma partial_genv_invert_symbol : forall defs id def,
    Genv.invert_symbol (partial_genv (defs ++ (id, def) :: nil)) (Globalenvs.Genv.genv_next (partial_genv defs)) = Some id.
Proof.
  intros defs id def. unfold partial_genv. 
  rewrite Genv.add_globals_app. simpl.
  apply invert_add_global_genv_next.
Qed.

Lemma partial_genv_find_symbol_eq : forall defs id def,
    Genv.find_symbol (partial_genv (defs ++ (id, def) :: nil)) id = Some (Globalenvs.Genv.genv_next (partial_genv defs)).
Proof.
  intros defs id def. apply Genv.invert_find_symbol.
  apply partial_genv_invert_symbol.
Qed.

Lemma partial_genv_find_symbol_neq : forall defs id id' def,
    id <> id' -> 
    Genv.find_symbol (partial_genv (defs ++ (id, def) :: nil)) id' = Genv.find_symbol (partial_genv defs) id'.
Proof.
  intros defs id id' def H. unfold partial_genv. rewrite Genv.add_globals_app.
  simpl. rewrite find_symbol_add_global_neq; auto.
Qed.


Lemma partial_genv_find_symbol_inversion : forall defs x b,
  Genv.find_symbol (partial_genv defs) x = Some b ->
  In x (map fst defs).
Proof.
  unfold partial_genv. intros defs x b.
  eapply Genv.add_globals_preserves.
  - intros.
    destruct (peq x id). subst.
    rewrite find_symbol_add_global_eq in H1. inv H1. apply in_map with (f:= fst) in H0; auto.
    rewrite find_symbol_add_global_neq in H1 by auto. eauto.
  - setoid_rewrite PTree.gempty. congruence.
Qed.

Lemma update_maps_code_lt:
  forall defs g l d c e g' l' d' c' e' i s
    (RNG: 0 <= c <= Ptrofs.max_unsigned)
    (RNG: 0 <= c' <= Ptrofs.max_unsigned)
    (UPDATE: update_maps g l d c e defs = (g', l', d', c', e'))
    (AL: (alignw | c))
    (LNR: list_norepet (map fst defs))
    f
    (IN: In (i, Some (Gfun (Internal f))) defs)
    o
    (POS: 0 <= o < code_size (Asm.fn_code f))
    (BEFORE: g i = None)
    (AFTER: g' i = Some s),
    c <= Ptrofs.unsigned (snd s) + o < c'.
Proof.
  induction defs; simpl; intros; eauto. easy.
  destruct IN.
  - subst.
    rewrite AGREE_SMINJ_INSTR.update_maps_cons in UPDATE. do 4 destr_in UPDATE. subst.
    erewrite update_gmap_not_in in AFTER. 3: eauto. 2: inv LNR; auto. 2: inv LNR; auto.
    erewrite update_gmap in AFTER. 2: eauto.
    rewrite peq_true in AFTER. inv AFTER.
    unfold code_label; simpl.
    rewrite Ptrofs.unsigned_repr; auto.
    exploit update_csize_div. eauto. eauto. intro.
    eapply update_csize in Heqp.
    eapply csize_mono in UPDATE. subst. simpl in UPDATE.
    generalize (alignw_le (code_size (Asm.fn_code f))). omega.
    inv LNR; auto. auto. auto.
  - destruct a. rewrite AGREE_SMINJ_INSTR.update_maps_cons in UPDATE. do 4 destr_in UPDATE. subst.
    exploit update_csize_div; eauto.  intro.
    inv LNR.
    assert (c <= z0). {
      exploit update_csize; eauto. intro; subst.
      generalize (alignw_le (size_fun o0)) (AGREE_SMINJ_LBL.size_fun_pos o0).
      intros. omega.
    }
    assert (z0 <= c') by (eapply csize_mono; eauto).
    exploit IHdefs. 3: eauto. omega. auto. auto. auto. eauto. eauto. 
    erewrite update_gmap; eauto. rewrite peq_false; auto.
    intro; subst. apply H3.
    apply in_map with (f:= fst) in H. simpl in H; auto. eauto.
    omega.
Qed.

Definition def_not_empty (d: option (AST.globdef Asm.fundef unit)) : Prop :=
  match d with
  | Some (Gfun (Internal f)) => 0 < code_size (Asm.fn_code f)
  | Some (Gvar gv) => 0 < init_data_list_size (gvar_init gv)
  | _ => True
  end.


Lemma update_maps_code_lt':
  forall defs g l d c e g' l' d' c' e' i s
    (RNG: 0 <= c <= Ptrofs.max_unsigned)
    (RNG: 0 <= c' <= Ptrofs.max_unsigned)
    (UPDATE: update_maps g l d c e defs = (g', l', d', c', e'))
    (AL: (alignw | c))
    (LNR: list_norepet (map fst defs))
    (NE: Forall def_not_empty (map snd defs))
    (IN: In i (map fst defs))
    (BEFORE: g i = None)
    (GMAP: g' i = Some (code_segid, s)),
    c <= Ptrofs.unsigned s < c'.
Proof.
  intros.
  rewrite in_map_iff in IN.
  destruct IN as (idd & EQ & IN). subst.
  destruct idd. simpl in *.
  assert (exists f, o = Some (Gfun (Internal f))).
  {
    destruct (in_split _ _ IN) as (bef & aft & EQ). rewrite EQ in *.
    rewrite update_maps_app in UPDATE.
    repeat destr_in UPDATE. simpl in *.
    rewrite AGREE_SMINJ_INSTR.update_maps_cons in H0. repeat destr_in H0.
    erewrite update_gmap_not_in in GMAP. 3: eauto.
    erewrite update_gmap in GMAP. 2: eauto. rewrite peq_true in GMAP.
    repeat destr_in GMAP; unfold code_label, data_label, extfun_label; simpl; eauto.
    erewrite update_gmap_not_in in H0. 3: eauto. congruence.
    rewrite map_app in LNR. rewrite list_norepet_app in LNR. destruct LNR; auto.
    rewrite map_app in LNR. rewrite list_norepet_app in LNR. destruct LNR as (LNR1 & LNR2 & DISJ); auto.
    simpl in DISJ. intro II; destruct (DISJ i i II (or_introl eq_refl) eq_refl).
    rewrite map_app in LNR. rewrite list_norepet_app in LNR. destruct LNR as (LNR1 & LNR2 & DISJ); inv LNR2; auto.
    rewrite map_app in LNR. rewrite list_norepet_app in LNR. destruct LNR as (LNR1 & LNR2 & DISJ); auto.
    simpl in LNR2; inv LNR2; auto.
  }
  destruct H; subst.
  exploit update_maps_code_lt. 3: eauto. 5: eauto. all: eauto.
  rewrite Forall_forall in NE.
  exploit NE. apply in_map. apply IN. simpl. instantiate (1:=0). omega.
  simpl. omega.
Qed.

Lemma update_maps_data_lt:
  forall defs g l d c e g' l' d' c' e' i s
    (RNG: 0 <= d <= Ptrofs.max_unsigned)
    (RNG: 0 <= d' <= Ptrofs.max_unsigned)
    (UPDATE: update_maps g l d c e defs = (g', l', d', c', e'))
    (LNR: list_norepet (map fst defs))
    gv
    (IN: In (i, Some (Gvar gv)) defs)
    o
    (RNGo: 0 <= o < init_data_list_size (gvar_init gv))
    (BEFORE: g i = None)
    (AFTER: g' i = Some s),
    d <= Ptrofs.unsigned (snd s) + o < d'.
Proof.
  induction defs; simpl; intros; eauto. easy.
  destruct IN.
  - subst.
    rewrite AGREE_SMINJ_INSTR.update_maps_cons in UPDATE. do 4 destr_in UPDATE. subst.
    erewrite update_gmap_not_in in AFTER. 3: eauto. 2: inv LNR; auto. 2: inv LNR; auto.
    erewrite update_gmap in AFTER. 2: eauto.
    rewrite peq_true in AFTER. inv AFTER.
    unfold code_label; simpl.
    rewrite Ptrofs.unsigned_repr; auto.
    eapply update_dsize in Heqp.
    eapply dsize_mono in UPDATE. subst. simpl in UPDATE.
    generalize (alignw_le (init_data_list_size (gvar_init gv))).
    omega.
    inv LNR; auto.
  - destruct a. rewrite AGREE_SMINJ_INSTR.update_maps_cons in UPDATE. do 4 destr_in UPDATE. subst.
    inv LNR.
    assert (d <= z1). {
      exploit update_dsize; eauto. intro; subst.
      generalize (alignw_le (size_gvar o0)). cut (size_gvar o0 >= 0).
      intros. omega.
      unfold size_gvar. repeat destr; try omega. apply init_data_list_size_pos.
    }
    assert (z1 <= d') by (eapply dsize_mono; eauto).
    exploit IHdefs. 3: eauto. omega. auto. auto. eauto. eauto. 
    erewrite update_gmap; eauto. rewrite peq_false; auto.
    intro; subst. apply H2.
    apply in_map with (f:= fst) in H. simpl in H; auto. eauto.
    omega.
Qed.

Lemma update_maps_data_lt':
  forall defs g l d c e g' l' d' c' e' i s
    (RNG: 0 <= d <= Ptrofs.max_unsigned)
    (RNG: 0 <= d' <= Ptrofs.max_unsigned)
    (UPDATE: update_maps g l d c e defs = (g', l', d', c', e'))
    (LNR: list_norepet (map fst defs))
    (NE: Forall def_not_empty (map snd defs))
    (IN: In i (map fst defs))
    (BEFORE: g i = None)
    (GMAP: g' i = Some (data_segid, s)),
    d <= Ptrofs.unsigned s < d'.
Proof.
  intros.
  rewrite in_map_iff in IN.
  destruct IN as (idd & EQ & IN). subst.
  destruct idd. simpl in *.
  assert (exists gv, o = Some (Gvar gv)).
  {
    destruct (in_split _ _ IN) as (bef & aft & EQ). rewrite EQ in *.
    rewrite update_maps_app in UPDATE.
    repeat destr_in UPDATE. simpl in *.
    rewrite AGREE_SMINJ_INSTR.update_maps_cons in H0. repeat destr_in H0.
    erewrite update_gmap_not_in in GMAP. 3: eauto.
    erewrite update_gmap in GMAP. 2: eauto. rewrite peq_true in GMAP.
    repeat destr_in GMAP; unfold code_label, data_label, extfun_label; simpl; eauto.
    erewrite update_gmap_not_in in H0. 3: eauto. congruence.
    rewrite map_app in LNR. rewrite list_norepet_app in LNR. destruct LNR; auto.
    rewrite map_app in LNR. rewrite list_norepet_app in LNR. destruct LNR as (LNR1 & LNR2 & DISJ); auto.
    simpl in DISJ. intro II; destruct (DISJ i i II (or_introl eq_refl) eq_refl).
    rewrite map_app in LNR. rewrite list_norepet_app in LNR. destruct LNR as (LNR1 & LNR2 & DISJ); inv LNR2; auto.
    rewrite map_app in LNR. rewrite list_norepet_app in LNR. destruct LNR as (LNR1 & LNR2 & DISJ); auto.
    simpl in LNR2; inv LNR2; auto.
  }
  destruct H; subst.
  exploit update_maps_data_lt. 3: eauto. 5: eauto. all: eauto.
  rewrite Forall_forall in NE.
  exploit NE. apply in_map. apply IN. simpl. instantiate (1:=0). omega.
  simpl. omega.
Qed.


Lemma update_maps_extfun_lt:
  forall defs g l d c e g' l' d' c' e' i s
    (RNG: 0 <= e <= Ptrofs.max_unsigned)
    (RNG: 0 <= e' <= Ptrofs.max_unsigned)
    (UPDATE: update_maps g l d c e defs = (g', l', d', c', e'))
    (LNR: list_norepet (map fst defs))
    ef
    (IN: In (i, Some (Gfun (External ef))) defs)
    o
    (RNGo: 0 <= o < alignw)
    (BEFORE: g i = None)
    (AFTER: g' i = Some s),
    e <= Ptrofs.unsigned (snd s) + o < e'.
Proof.
  induction defs; simpl; intros; eauto. easy.
  destruct IN.
  - subst.
    rewrite AGREE_SMINJ_INSTR.update_maps_cons in UPDATE. do 4 destr_in UPDATE. subst.
    erewrite update_gmap_not_in in AFTER. 3: eauto. 2: inv LNR; auto. 2: inv LNR; auto.
    erewrite update_gmap in AFTER. 2: eauto.
    rewrite peq_true in AFTER. inv AFTER.
    unfold extfun_label; simpl.
    rewrite Ptrofs.unsigned_repr; auto.
    eapply update_efsize in Heqp.
    eapply efsize_mono in UPDATE. subst. simpl in UPDATE.
    unfold alignw in *.
    omega.
    inv LNR; auto.
  - destruct a. rewrite AGREE_SMINJ_INSTR.update_maps_cons in UPDATE. do 4 destr_in UPDATE. subst.
    inv LNR.
    assert (e <= z). {
      exploit update_efsize; eauto. intro; subst.
      unfold size_extfun. repeat destr; omega.
    }
    assert (z <= e') by (eapply efsize_mono; eauto).
    exploit IHdefs. 3: eauto. omega. auto. auto. eauto. eauto. 
    erewrite update_gmap; eauto. rewrite peq_false; auto.
    intro; subst. apply H2.
    apply in_map with (f:= fst) in H. simpl in H; auto. eauto.
    omega.
Qed.

Lemma update_maps_extfun_lt':
  forall defs g l d c e g' l' d' c' e' i s
    (RNG: 0 <= e <= Ptrofs.max_unsigned)
    (RNG: 0 <= e' <= Ptrofs.max_unsigned)
    (UPDATE: update_maps g l d c e defs = (g', l', d', c', e'))
    (LNR: list_norepet (map fst defs))
    (IN: In i (map fst defs))
    (BEFORE: g i = None)
    (GMAP: g' i = Some (extfuns_segid, s)),
    e <= Ptrofs.unsigned s < e'.
Proof.
  intros.
  rewrite in_map_iff in IN.
  destruct IN as (idd & EQ & IN). subst.
  destruct idd. simpl in *.
  assert (exists ef, o = Some (Gfun (External ef))).
  {
    destruct (in_split _ _ IN) as (bef & aft & EQ). rewrite EQ in *.
    rewrite update_maps_app in UPDATE.
    repeat destr_in UPDATE. simpl in *.
    rewrite AGREE_SMINJ_INSTR.update_maps_cons in H0. repeat destr_in H0.
    erewrite update_gmap_not_in in GMAP. 3: eauto.
    erewrite update_gmap in GMAP. 2: eauto. rewrite peq_true in GMAP.
    repeat destr_in GMAP; unfold code_label, data_label, extfun_label; simpl; eauto.
    erewrite update_gmap_not_in in H0. 3: eauto. congruence.
    rewrite map_app in LNR. rewrite list_norepet_app in LNR. destruct LNR; auto.
    rewrite map_app in LNR. rewrite list_norepet_app in LNR. destruct LNR as (LNR1 & LNR2 & DISJ); auto.
    simpl in DISJ. intro II; destruct (DISJ i i II (or_introl eq_refl) eq_refl).
    rewrite map_app in LNR. rewrite list_norepet_app in LNR. destruct LNR as (LNR1 & LNR2 & DISJ); inv LNR2; auto.
    rewrite map_app in LNR. rewrite list_norepet_app in LNR. destruct LNR as (LNR1 & LNR2 & DISJ); auto.
    simpl in LNR2; inv LNR2; auto.
  }
  destruct H; subst.
  exploit update_maps_extfun_lt. 3: eauto. all: eauto.
  instantiate (1 := 0); unfold alignw; omega.
  simpl. omega.
Qed.

Lemma update_funs_map_app : forall defs1 defs2 cinfo cinfo'
    (UPDATE: cinfo' = update_funs_map cinfo (defs1 ++ defs2)),
    exists cinfo1, cinfo1 = update_funs_map cinfo defs1 /\
              cinfo' = update_funs_map cinfo1 defs2.
Proof.
  induction defs1; intros.
  - simpl in UPDATE. eexists. split. eauto. auto.
  - simpl in UPDATE. destruct a. destruct o. destruct g. destruct f.
    + apply IHdefs1 in UPDATE. 
      destruct UPDATE as [cinfo1 [CINFO1 CINFO']].
      exists cinfo1. split; auto.
    + apply IHdefs1 in UPDATE.       
      destruct UPDATE as [cinfo1 [CINFO1 CINFO']].
      exists cinfo1. split; auto.
    + apply IHdefs1 in UPDATE.       
      destruct UPDATE as [cinfo1 [CINFO1 CINFO']].
      exists cinfo1. split; auto.
    + apply IHdefs1 in UPDATE.       
      destruct UPDATE as [cinfo1 [CINFO1 CINFO']].
      exists cinfo1. split; auto.
Qed.

Definition seglabel_bound (ci: cinfo) (sid: segid_type) : Prop :=
  forall id slbl, (ci_map ci id = Some slbl) -> fst slbl = sid
               -> Ptrofs.unsigned (snd slbl) < ci_size ci.

Definition fun_non_empty (def: AST.globdef Asm.fundef unit) : Prop :=
  match def with
  | Gfun (Internal f) =>
    (0 < length (Asm.fn_code f))%nat
  | _ => True
  end.

Definition defs_funs_non_empty (defs: list (ident * option (AST.globdef Asm.fundef unit))) : Prop :=
  Forall (fun '(id, def) =>
            match def with
            | None => True
            | Some def' => fun_non_empty def'
            end
         ) defs.

Lemma defs_funs_non_empty_cons_inv : forall a l,
  defs_funs_non_empty (a::l) -> defs_funs_non_empty l.
Proof.
  unfold defs_funs_non_empty. intros a l H.
  inv H. auto.
Qed.

Lemma update_funs_map_bound :
  forall defs cinfo cinfo' 
    (DEFSNONEMPTY : defs_funs_non_empty defs)
    (DEFSNAMES: defs_names_distinct defs)
    (SLBOUND : seglabel_bound cinfo code_segid)
    (UPDATE: cinfo' = update_funs_map cinfo defs),
    seglabel_bound cinfo' code_segid.
Proof.
  induction defs; simpl; intros.
  - subst. auto.
  - inv DEFSNAMES. destruct a. destruct o. destruct g. destruct f.
    + match goal with 
      | [ |- context[ update_funs_map ?ci _ ] ] =>
        eapply (IHdefs ci); eauto
      end.
      eapply defs_funs_non_empty_cons_inv; eauto.
      red. intros id slbl CIMAP FST.
      erewrite update_instrs_pres_gmap in CIMAP; eauto. simpl in CIMAP.
      unfold update_gid_map in CIMAP. destruct peq.
      * subst. inv CIMAP. unfold code_label. simpl.
        rewrite Ptrofs.unsigned_repr.
Admitted.
      

Lemma update_map_gmap_some_internal :
  forall defs1 cinfo cinfo' id f defs defs2
    (DEFSNAMES: defs_names_distinct defs)
    (* (SLBOUND : seglabel_bound cinfo code_segid) *)
    (UPDATE: cinfo' = update_funs_map cinfo defs)
    (DEFS: (defs1 ++ (id, Some (Gfun (Internal f))) :: defs2) = defs),
    exists slbl, ci_map cinfo' id = Some slbl 
           /\ (forall id' slbl', In id' (map fst defs1) -> (ci_map cinfo' id' = Some slbl') ->
              fst slbl' = fst slbl -> Ptrofs.unsigned (snd slbl') < Ptrofs.unsigned (snd slbl)).
Proof.
  induction defs1; intros.
  - subst. simpl in *. inv DEFSNAMES.
    erewrite update_funs_map_pre_gmap; eauto.
    erewrite update_instrs_pres_gmap; eauto. simpl.
    unfold update_gid_map. rewrite peq_true. eexists. split. eauto.
    intros. contradiction.
  - destruct a.
    assert (defs_names_distinct (defs1 ++ (id, Some (Gfun (Internal f))) :: defs2)) as DEFSNAMES'.
    { subst. inv DEFSNAMES. auto. }
    rewrite <- DEFS in UPDATE. simpl in UPDATE. destruct o. destruct g. destruct f0.
    (* internal function *)
    match type of UPDATE with
    | _ = update_funs_map ?ci _ =>
      exploit (IHdefs1 ci); eauto
    end.
    (* red. intros id' slbl' CIMAP LBL.     *)
    (* erewrite update_instrs_pres_gmap in CIMAP; eauto.  simpl in CIMAP. *)
    (* unfold update_gid_map in CIMAP. *)
    (* destruct peq.  *)
    (* subst id'. unfold code_label in CIMAP. destruct slbl'. inv CIMAP. simpl. admit. *)
    Admitted.


    
    

Lemma update_map_gmap_some :
  forall (prog : Asm.program) (gmap : GID_MAP_TYPE) (lmap : LABEL_MAP_TYPE) (dsize csize efsize : Z) (id : ident)
    defs gdefs def
<<<<<<< HEAD
    (UPDATE: make_maps prog = (gmap, lmap, dsize, csize, efsize))
    (BOUND: dsize + csize + efsize <= Ptrofs.max_unsigned)
    (LNR: list_norepet (map fst (AST.prog_defs prog)))
    (NE: Forall def_not_empty (map snd (AST.prog_defs prog)))
    (DEFS: (defs ++ (id, Some def) :: gdefs) = AST.prog_defs prog),
    exists slbl, gmap id = Some slbl 
           /\ (forall id' slbl', In id' (map fst defs) -> (gmap id' = Some slbl') ->
                           fst slbl' = fst slbl -> Ptrofs.unsigned (snd slbl') < Ptrofs.unsigned (snd slbl))
           /\ (forall id' slbl', In id' (map fst gdefs) -> (gmap id' = Some slbl') ->
                           fst slbl' = fst slbl -> Ptrofs.unsigned (snd slbl) < Ptrofs.unsigned (snd slbl')).
Proof.
  clear. unfold make_maps.
  intros prog gmap lmap dsize csize efsize id defs gdefs def UPDATE BOUND LNR NE DEFS.
  rewrite <- DEFS in *. clear prog DEFS.
  rewrite update_maps_app in UPDATE. do 4 destr_in UPDATE. subst.
  rewrite AGREE_SMINJ_INSTR.update_maps_cons in UPDATE.
  do 4 destr_in UPDATE. subst.
  rewrite map_app, list_norepet_app in LNR; destruct LNR as (LNR1 & LNR2 & DISJ); inv LNR2.
  assert (0 <= z1). eapply dsize_mono. 2: eauto. auto.
  assert (0 <= z0). eapply csize_mono. 2: eauto. auto. apply Z.divide_0_r.
  assert (0 <= z). eapply efsize_mono. 2: eauto. auto.
  assert (alignw | z0). eapply updates_csize_div. 2: eauto. auto. apply Z.divide_0_r.
  assert (alignw | z3). eapply update_csize_div with(def:= Some def). unfold update_maps_def.
  eauto. auto.
  assert (z1 <= z4). eapply update_dsize_mono; eauto.
  assert (z0 <= z3). eapply update_csize_mono; eauto.
  assert (z <= z2). eapply update_efsize_mono; eauto.
  assert (z4 <= dsize). eapply dsize_mono. 2: eauto. auto.
  assert (z3 <= csize). eapply csize_mono. 2: eauto. auto. auto.
  assert (z2 <= efsize). eapply efsize_mono. 2: eauto. auto.
  erewrite update_gmap_not_in; eauto.
  simpl in Heqp0. repeat destr_in Heqp0.
  - (* internal function *)
    unfold update_gid_map. rewrite peq_true. eexists; split; eauto.
    split.
    + intros id' slbl' IN GM LBLEQ.
      erewrite update_gmap_not_in in GM; eauto.
      unfold update_gid_map in GM. rewrite peq_false in GM.
      destruct slbl'. simpl in *. subst.
      exploit update_maps_code_lt'. 3: apply Heqp. 6: apply IN. 6: reflexivity. all: eauto.
      vm_compute. intuition congruence. omega. apply Z.divide_0_r.
      rewrite Forall_forall in NE |- *. intros. eapply NE. rewrite map_app.
      apply in_app. left; auto.
      rewrite Ptrofs.unsigned_repr. omega. omega.
      intro; subst.
      exploit DISJ. eauto. left. reflexivity. reflexivity. auto.
      intro IN'. exploit DISJ. apply IN. right; apply IN'. auto. auto.
    + intros id' slbl' IN GM LBLEQ.
      destruct slbl'. simpl in *. subst.
      exploit update_maps_code_lt'. 3: apply UPDATE. 6: apply IN. all: eauto. omega. omega.
      rewrite Forall_forall in NE |- *. intros. eapply NE. rewrite map_app.
      apply in_app. right; simpl; auto.
      unfold update_gid_map.
      rewrite peq_false.
      erewrite update_gmap_not_in. 3: eauto. reflexivity. auto.
      intro IN'. exploit DISJ. apply IN'. right; apply IN. auto. auto.
      intro; subst. congruence. 
      rewrite Ptrofs.unsigned_repr.
      exploit update_instrs_code_size; eauto. intros; subst.
      rewrite Forall_forall in NE.
      rewrite map_app in NE. setoid_rewrite in_app in NE. simpl in NE. 
      specialize (NE _ (or_intror (or_introl eq_refl))). simpl in NE.
      eapply Z.lt_le_trans. 2: apply H13.
      eapply Z.lt_le_trans. 2: apply alignw_le. omega. omega.
  - (* external function *)
    unfold update_gid_map. rewrite peq_true. eexists; split; eauto.
    split.
    + intros id' slbl' IN GM LBLEQ.
      erewrite update_gmap_not_in in GM; eauto.
      unfold update_gid_map in GM. rewrite peq_false in GM.
      destruct slbl'. simpl in *. subst.
      exploit update_maps_extfun_lt'. 3: apply Heqp. 4: apply IN. 4: reflexivity. all: eauto.
      vm_compute. intuition congruence. omega.
      rewrite Ptrofs.unsigned_repr. omega. omega.
      intro; subst. exploit DISJ. eauto. left. reflexivity. reflexivity. auto.
      intro IN'. exploit DISJ. apply IN. right; apply IN'. auto. auto.
    + intros id' slbl' IN GM LBLEQ.
      destruct slbl'. simpl in *. subst.
      exploit update_maps_extfun_lt'. 3: apply UPDATE. all: eauto. omega. omega.
      unfold update_gid_map.
      rewrite peq_false.
      erewrite update_gmap_not_in. 3: eauto. reflexivity. auto.
      intro IN'. exploit DISJ. apply IN'. right; apply IN. auto. auto.
      intro; subst. congruence. 
      rewrite Ptrofs.unsigned_repr. unfold alignw. omega. omega.
  - (* variable *)
    unfold update_gid_map. rewrite peq_true. eexists; split; eauto.
    split.
    + intros id' slbl' IN GM LBLEQ.
      erewrite update_gmap_not_in in GM; eauto.
      unfold update_gid_map in GM. rewrite peq_false in GM.
      destruct slbl'. simpl in *. subst.
      exploit update_maps_data_lt'. 3: apply Heqp. all: eauto.
      vm_compute. intuition congruence. omega.
      rewrite Forall_forall in NE |- *. intros. eapply NE. rewrite map_app. apply in_app. left; auto.
      rewrite Ptrofs.unsigned_repr. omega. omega.
      intro; subst. exploit DISJ. eauto. left. reflexivity. reflexivity. auto.
      intro IN'. exploit DISJ. apply IN. right; apply IN'. auto. auto.
    + intros id' slbl' IN GM LBLEQ.
      destruct slbl'. simpl in *. subst.
      exploit update_maps_data_lt'. 3: apply UPDATE. all: eauto. omega. omega.
      rewrite Forall_forall in NE |- *. intros. eapply NE. rewrite map_app. apply in_app. right; simpl; auto.
      unfold update_gid_map.
      rewrite peq_false.
      erewrite update_gmap_not_in. 3: eauto. reflexivity. auto.
      intro IN'. exploit DISJ. apply IN'. right; apply IN. auto. auto.
      intro; subst. congruence. 
      rewrite Ptrofs.unsigned_repr by omega.
      rewrite Forall_forall in NE.
      rewrite map_app in NE. setoid_rewrite in_app in NE. simpl in NE.
      specialize (NE _ (or_intror (or_introl eq_refl))). simpl in NE.
      intros. eapply Z.lt_le_trans. 2: apply H12.
      generalize (alignw_le (init_data_list_size (gvar_init v))); omega.
Qed.
=======
    (DEFSNAMES: defs_names_distinct (AST.prog_defs prog))
    (UPDATE: update_map prog = OK (gmap, lmap, dsize, csize, efsize))
    (DEFS: (defs ++ (id, Some def) :: gdefs) = AST.prog_defs prog),
    exists slbl, gmap id = Some slbl 
           /\ (forall id' slbl', In id' (map fst defs) -> (gmap id' = Some slbl') ->
              fst slbl' = fst slbl -> Ptrofs.unsigned (snd slbl') < Ptrofs.unsigned (snd slbl)).
Proof.
  intros. monadInv UPDATE.
  set (gvmap := (update_gvars_map {| di_size := 0; di_map := default_gid_map |} (AST.prog_defs prog0))) in *.
  set (efmap := (update_extfuns_map {| di_size := 0; di_map := di_map gvmap |} (AST.prog_defs prog0))) in *.
  set (fmap := (update_funs_map {| ci_size := 0; ci_map := di_map efmap; ci_lmap := default_label_map |} (AST.prog_defs prog0))) in *.

  destruct def. destruct f.
  (* def is an internal function *)


  (* exploit (update_map_gmap_some_internal defs {| ci_size := 0; ci_map := di_map efmap; ci_lmap := default_label_map |}); eauto.  *)


  (* rewrite FMAPEQ. unfold fmap'. simpl. *)

  (* Lemma update_funs_map_gmap_shrink : forall defs2 defs1 defs id cinfo, *)
  (*     defs1 ++ defs2 = defs ->   *)
  (*     defs_names_distinct defs -> *)
  (*     In id (map fst defs1) -> *)
  (*     ci_map (update_funs_map cinfo defs) id = ci_map (update_funs_map cinfo defs1) id. *)
  (* Admitted. *)

  (* assert (((defs ++ (id, Some def) :: nil) ++ gdefs) = AST.prog_defs prog0) as DEFS'. *)
  (* { rewrite <- app_assoc. simpl. auto. } *)
  (* assert (In (id, Some def) (defs ++ (id, Some def) :: nil)) as IN. *)
  (* { apply in_app. right. apply in_eq. } *)
  (* assert (In id (map fst (defs ++ (id, Some def) :: nil))) as INID. *)
  (* { replace id with (fst ((id, Some def))) by auto. apply in_map. auto. } *)
  (* exploit (fun a b c d => update_funs_map_gmap_shrink a b c d *)
  (*              {| ci_size := 0; ci_map := di_map efmap; ci_lmap := default_label_map |}); eauto using DEFS', INID. *)
  (* fold fmap. intros FMAPEQ. *)
  (* set (fmap' := (update_funs_map {| ci_size := 0; ci_map := di_map efmap; ci_lmap := default_label_map |} (defs ++ (id, Some def) :: nil))) in *. *)

  (* Lemma update_extfuns_map_gmap_shrink : forall defs2 defs1 defs id dinfo, *)
  (*     defs1 ++ defs2 = defs ->   *)
  (*     defs_names_distinct defs -> *)
  (*     In id (map fst defs1) -> *)
  (*     di_map (update_extfuns_map dinfo defs) id = di_map (update_extfuns_map dinfo defs1) id. *)
  (* Admitted. *)

  (* exploit (fun a b c d => update_extfuns_map_gmap_shrink a b c d *)
  (*              {| di_size := 0; di_map := di_map gvmap |}); eauto using DEFS', INID. *)
  (* fold efmap. intros EFMAPEQ. *)
  (* set (efmap' := (update_extfuns_map {| di_size := 0; di_map := di_map gvmap |} (defs ++ (id, Some def) :: nil))) in *. *)
  
  (* Lemma update_gvars_map_gmap_shrink : forall defs2 defs1 defs id dinfo, *)
  (*     defs1 ++ defs2 = defs ->   *)
  (*     defs_names_distinct defs -> *)
  (*     In id (map fst defs1) -> *)
  (*     di_map (update_gvars_map dinfo defs) id = di_map (update_gvars_map dinfo defs1) id. *)
  (* Admitted. *)
  
  (* exploit (fun a b c d => update_gvars_map_gmap_shrink a b c d *)
  (*              {| di_size := 0; di_map := default_gid_map |}); eauto using DEFS', INID. *)
  (* fold gvmap. intros GVMAPEQ. *)
  (* set (gvmap' := (update_gvars_map {| di_size := 0; di_map := default_gid_map |} (defs ++ (id, Some def) :: nil))) in *. *)
Admitted.
  

>>>>>>> 059aad55

Lemma drop_perm_pres_def_frame_inj : forall m1 lo hi m1' b p,
    Mem.drop_perm m1 b lo hi p = Some m1' ->
    def_frame_inj m1 = def_frame_inj m1'.
Proof.
  unfold def_frame_inj. intros.
  apply Mem.drop_perm_stack in H. rewrite H. auto.
Qed.

Lemma transl_fun_inversion : forall gmap lmap id f f',
    transl_fun gmap lmap id f = OK f' ->
    exists slbl, gmap id = Some slbl /\ fn_range f' = mkSegBlock (fst slbl) (snd slbl) Ptrofs.one.
Proof.
  intros gmap lmap id f f' H. monadInvX H.
  destruct zle; monadInv EQ2. simpl. eexists. split; eauto.
Qed.

Lemma partial_genv_invert_symbol_pres : forall defs id def b,
    b <> Globalenvs.Genv.genv_next (partial_genv defs) ->
    Genv.invert_symbol (partial_genv (defs ++ (id, def) :: nil)) b = Genv.invert_symbol (partial_genv defs) b.
Proof.
  intros defs id def b H.
  unfold partial_genv. rewrite Genv.add_globals_app. simpl.
  match goal with
  | [ |- ?a = _ ] => 
    let eq := fresh "EQ" in
    destruct a eqn:eq
  end.
  - apply Genv.invert_find_symbol in EQ. symmetry. apply Genv.find_invert_symbol.
    destruct (ident_eq id i). subst i.
    rewrite find_symbol_add_global_eq in EQ. inv EQ.
    contradiction.
    erewrite find_symbol_add_global_neq in EQ; eauto.
  - symmetry. eapply invert_symbol_add_global_none in EQ; eauto.
Qed.


Lemma partial_genv_next : forall defs def,
    Globalenvs.Genv.genv_next (partial_genv (defs ++ def :: nil)) =
    Pos.succ (Globalenvs.Genv.genv_next (partial_genv defs)).
Proof.
  intros. unfold partial_genv.
  rewrite Genv.add_globals_app. simpl. auto.
Qed.

Lemma defs_names_distinct_not_in : forall (defs:list (ident * option (AST.globdef Asm.fundef unit))) id def gdefs,
    defs_names_distinct (defs ++ (id, def) :: gdefs) -> ~In id (map fst defs).
Proof.
  induction defs. intros.
  - auto.
  - intros id def gdefs H. simpl in H. inv H. rewrite map_app in *.
    simpl in *. destruct a. simpl. unfold not. intros [EQ | OTHER].
    + subst. simpl in H2. rewrite in_app in H2. apply H2. right. apply in_eq.
    + replace (map fst defs ++ id :: map fst gdefs) with
          ((map fst defs ++ (id :: nil)) ++ map fst gdefs) in H3.
      apply list_norepet_append_left in H3.
      apply list_norepet_append_commut in H3. simpl in H3.
      inv H3. congruence.
      rewrite <- app_assoc. simpl. auto.
Qed.


Lemma alloc_globals_inject : 
  forall gdefs tgdefs defs m1 m2 m1' gmap lmap  code dsize csize efsize
    (DEFNAMES: defs_names_distinct (AST.prog_defs prog))
    (DEFSTAIL: defs ++ gdefs = AST.prog_defs prog)
    (UPDATE: make_maps prog = (gmap, lmap, dsize, csize, efsize))
    (BOUND: dsize + csize + efsize <= Ptrofs.max_unsigned)
    (NE: Forall def_not_empty (map snd (AST.prog_defs prog)))
    (TRANSPROG: transl_prog_with_map gmap lmap prog dsize csize efsize = OK tprog)
    (TRANSG: transl_globdefs gmap lmap gdefs = OK (tgdefs, code))
    (MINJ: Mem.inject (globs_meminj defs gmap) (def_frame_inj m1) m1 m1')
    (ALLOCG: Genv.alloc_globals ge m1 gdefs = Some m2)
    (BLOCKEQ : Mem.nextblock m1 = Globalenvs.Genv.genv_next (partial_genv defs))
    (PERMS: forall b ofs k p, Mem.perm m1 b ofs k p ->
                         exists id slbl, Genv.find_symbol (partial_genv defs) id = Some b
                               /\ gmap id = Some slbl /\ ofs = 0),
    exists m2', alloc_globals tge (Genv.genv_segblocks tge) m1' tgdefs = Some m2'
           /\ Mem.inject (globs_meminj (AST.prog_defs prog) gmap) (def_frame_inj m2) m2 m2'.
Proof.
  induction gdefs; intros.
  - monadInv TRANSG. inv ALLOCG. rewrite app_nil_r in DEFSTAIL. subst defs.
    simpl. eexists; split; eauto.
  - destruct a. destruct o. 
    + destruct g. destruct f.
<<<<<<< HEAD
      (** the head of gdefs is an internal function **)
      monadInv TRANSG. destruct x; monadInv EQ. inv EQ2.
      simpl in ALLOCG. destr_match_in ALLOCG; try now inversion ALLOCG.
      destruct (Mem.alloc m1 0 1) eqn:ALLOCF.
      exploit Mem.alloc_result; eauto using ALLOCF. intros.
      exploit update_map_gmap_some; eauto.
      intros (slbl & GMAP & OFSRANGE & OFSRANGE').

      (* alloc mapped injection *)
      exploit (Mem.alloc_left_mapped_inject 
                 (globs_meminj defs gmap) (def_frame_inj m1) m1 m1' 0 1 m0
                 b (gen_segblocks tprog (fst slbl)) (Ptrofs.unsigned (snd slbl))
                 MINJ ALLOCF); eauto.
      (* valid block *)
      admit.
      (* valid offset *)
      admit.
      (* the offset of a location with permission is valid *)
      admit.
      (* preservation of permission *)
      admit.
      (* correct alignment *)
      admit.
      (* alloced memory has not been injected before *)
      intros b0 delta' ofs k p GINJ PERM' OFSABSURD.
      apply PERMS in PERM'. destruct PERM' as (id' & slbl' & FINDSYM' & GMAP' & OFS').
      unfold globs_meminj in GINJ. apply Genv.find_invert_symbol in FINDSYM'.
      rewrite FINDSYM' in GINJ. rewrite GMAP' in GINJ. inversion GINJ.
      assert (fst slbl' = fst slbl).
      { 
        eapply gen_segblocks_injective; eauto. 
        apply gen_segblocks_in_valid; eauto. 
        eapply AGREE_SMINJ_INSTR.update_map_gmap_range; eauto.
      }
      apply Genv.invert_find_symbol in FINDSYM'.
      exploit OFSRANGE; eauto. 
      eapply partial_genv_find_symbol_inversion; eauto.
      intros VALIDOFS. rewrite H2 in VALIDOFS. omega.
      (* allocated memory is public *)
      admit.
      intros (f' & MINJ' & INJINCR & FNB & FINV).
      erewrite alloc_pres_def_frame_inj in MINJ'; eauto.
=======
      * (** the head of gdefs is an internal function **)
        monadInv TRANSG. destruct x; monadInv EQ. inv EQ2.
        simpl in ALLOCG. destr_match_in ALLOCG; try now inversion ALLOCG.
        destruct (Mem.alloc m1 0 1) eqn:ALLOCF.
        exploit Mem.alloc_result; eauto using ALLOCF. intros.
        exploit update_map_gmap_some; eauto. 
        intros (slbl & GMAP & OFSRANGE).

        (* alloc mapped injection *)
        exploit (Mem.alloc_left_mapped_inject 
                   (globs_meminj defs gmap) (def_frame_inj m1) m1 m1' 0 1 m0
                   b (gen_segblocks tprog (fst slbl)) (Ptrofs.unsigned (snd slbl))
                   MINJ ALLOCF); eauto.
        (* valid block *)
        admit.
        (* valid offset *)
        admit.
        (* the offset of a location with permission is valid *)
        admit.
        (* preservation of permission *)
        admit.
        (* correct alignment *)
        admit.
        (* alloced memory has not been injected before *)
        intros b0 delta' ofs k p GINJ PERM' OFSABSURD.
        apply PERMS in PERM'. destruct PERM' as (id' & slbl' & FINDSYM' & GMAP' & OFS').
        unfold globs_meminj in GINJ. apply Genv.find_invert_symbol in FINDSYM'.
        rewrite FINDSYM' in GINJ. rewrite GMAP' in GINJ. inversion GINJ.
        assert (fst slbl' = fst slbl).
        { 
          eapply gen_segblocks_injective; eauto. 
          apply gen_segblocks_in_valid; eauto. 
          eapply AGREE_SMINJ_INSTR.update_map_gmap_range; eauto.
        }
        apply Genv.invert_find_symbol in FINDSYM'.
        exploit OFSRANGE; eauto. 
        eapply partial_genv_find_symbol_inversion; eauto.
        intros VALIDOFS. rewrite H2 in VALIDOFS. omega.
        (* allocated memory is public *)
        admit.
        intros (f' & MINJ' & INJINCR & FNB & FINV).
        erewrite alloc_pres_def_frame_inj in MINJ'; eauto.

        (* normalize the resulting inject of alloc *)
        assert (forall x, f' x = (globs_meminj (defs ++ (i, Some (Gfun (Internal f))) :: nil) gmap) x) as INJEQ.
        {
          intros x2. destruct (eq_block x2 b).
          (* x = b *)
          subst x2. unfold globs_meminj.
          generalize (partial_genv_invert_symbol defs i (Some (Gfun (Internal f)))).
          intros INVSYM. subst b. rewrite BLOCKEQ. 
          setoid_rewrite INVSYM. rewrite GMAP. rewrite <- BLOCKEQ. rewrite FNB.
          auto.
          (* x <> b *)
          subst b. exploit FINV; eauto. intros FB. rewrite FB.
          rewrite BLOCKEQ in n. unfold globs_meminj.
          erewrite partial_genv_invert_symbol_pres; eauto.
        }
        exploit (Mem.inject_ext f' (globs_meminj (defs ++ (i, Some (Gfun (Internal f))) :: nil) gmap)); eauto.
        intros MINJ''.

        (* drop_perm injection *)
        exploit Mem.drop_parallel_inject; eauto using MINJ''. 
        red. simpl. auto. rewrite <- INJEQ. eauto.
        intros (m2' & DROP & MINJ''').
        erewrite drop_perm_pres_def_frame_inj in MINJ'''; eauto.

        (* apply the induction hypothesis *)
        assert ((defs ++ (i, Some (Gfun (Internal f))) :: nil) ++ gdefs = AST.prog_defs prog) as DEFSTAIL'.
        rewrite <- DEFSTAIL. rewrite <- app_assoc. simpl. auto.
        exploit (IHgdefs x0 (defs ++ (i, Some (Gfun (Internal f))) :: nil) m); eauto using MINJ''', DEFSTAIL'.
        (* nextblock *)
        erewrite Mem.nextblock_drop; eauto.
        erewrite Mem.nextblock_alloc; eauto. rewrite BLOCKEQ.      
        rewrite partial_genv_next. auto.
        (* perm *)
        intros b0 ofs k p PERM'.
        erewrite (drop_perm_perm _ _ _ _ _ _ EQ) in PERM'. destruct PERM' as [PERM' PIN].
        exploit Mem.perm_alloc_inv; eauto using ALLOCF. intros PERM1.
        destruct eq_block. 
        subst b0. exists i, slbl. split. rewrite partial_genv_find_symbol_eq. congruence. 
        split; auto. omega.
        apply PERMS in PERM1. destruct PERM1 as (id & slbl' & FINDSYM & GMAP' & OFS).
        exists id, slbl'. split.       
        rewrite <- DEFSTAIL in DEFNAMES. apply defs_names_distinct_not_in in DEFNAMES.
        destruct (ident_eq i id). 
        subst i. apply partial_genv_find_symbol_inversion in FINDSYM. congruence.
        erewrite partial_genv_find_symbol_neq; eauto.
        split; auto.

        (* finish this case *)
        intros (m3' & ALLOCG' & MINJ_FINAL).
        exists m3'. split; auto. simpl. 
        exploit transl_fun_inversion; eauto.
        intros (slbl' & GMAP' & FRANGE).
        rewrite GMAP in GMAP'. inv GMAP'. rewrite FRANGE. simpl.
        unfold tge. rewrite genv_gen_segblocks. setoid_rewrite Ptrofs.unsigned_repr.
        rewrite Z.add_comm. setoid_rewrite DROP. auto. admit.

      * (** the head of gdefs is an external function **)
        monadInv TRANSG. destruct (gmap i) eqn:ILBL; try now inversion EQ.
        destruct s. monadInv EQ. monadInv EQ2.
        simpl in ALLOCG. destr_match_in ALLOCG; try now inversion ALLOCG.
        destruct (Mem.alloc m1 0 1) eqn:ALLOCF.
        exploit Mem.alloc_result; eauto using ALLOCF. intros.
        exploit update_map_gmap_some; eauto. 
        intros (slbl & GMAP & OFSRANGE).

        (* alloc mapped injection *)
        exploit (Mem.alloc_left_mapped_inject 
                   (globs_meminj defs gmap) (def_frame_inj m1) m1 m1' 0 1 m0
                   b (gen_segblocks tprog (fst slbl)) (Ptrofs.unsigned (snd slbl))
                   MINJ ALLOCF); eauto.
        (* valid block *)
        admit.
        (* valid offset *)
        admit.
        (* the offset of a location with permission is valid *)
        admit.
        (* preservation of permission *)
        admit.
        (* correct alignment *)
        admit.
        (* alloced memory has not been injected before *)
        intros b0 delta' ofs k p GINJ PERM' OFSABSURD.
        apply PERMS in PERM'. destruct PERM' as (id' & slbl' & FINDSYM' & GMAP' & OFS').
        unfold globs_meminj in GINJ. apply Genv.find_invert_symbol in FINDSYM'.
        rewrite FINDSYM' in GINJ. rewrite GMAP' in GINJ. inversion GINJ.
        assert (fst slbl' = fst slbl).
        { 
          eapply gen_segblocks_injective; eauto. 
          apply gen_segblocks_in_valid; eauto. 
          eapply AGREE_SMINJ_INSTR.update_map_gmap_range; eauto.
        }
        apply Genv.invert_find_symbol in FINDSYM'.
        exploit OFSRANGE; eauto. 
        eapply partial_genv_find_symbol_inversion; eauto.
        intros VALIDOFS. rewrite H2 in VALIDOFS. omega.
        (* allocated memory is public *)
        admit.
        intros (f' & MINJ' & INJINCR & FNB & FINV).
        erewrite alloc_pres_def_frame_inj in MINJ'; eauto.

        (* normalize the resulting inject of alloc *)
        assert (forall x, f' x = (globs_meminj (defs ++ (i, Some (Gfun (External e))) :: nil) gmap) x) as INJEQ.
        {
          intros x2. destruct (eq_block x2 b).
          (* x = b *)
          subst x2. unfold globs_meminj.
          generalize (partial_genv_invert_symbol defs i (Some (Gfun (External e)))).
          intros INVSYM. subst b. rewrite BLOCKEQ. 
          setoid_rewrite INVSYM. rewrite GMAP. rewrite <- BLOCKEQ. rewrite FNB.
          auto.
          (* x <> b *)
          subst b. exploit FINV; eauto. intros FB. rewrite FB.
          rewrite BLOCKEQ in n. unfold globs_meminj.
          erewrite partial_genv_invert_symbol_pres; eauto.
        }
        exploit (Mem.inject_ext f' (globs_meminj (defs ++ (i, Some (Gfun (External e))) :: nil) gmap)); eauto.
        intros MINJ''.

        (* drop_perm injection *)
        exploit Mem.drop_parallel_inject; eauto using MINJ''. 
        red. simpl. auto. rewrite <- INJEQ. eauto.
        intros (m2' & DROP & MINJ''').
        erewrite drop_perm_pres_def_frame_inj in MINJ'''; eauto.

        (* apply the induction hypothesis *)
        assert ((defs ++ (i, Some (Gfun (External e))) :: nil) ++ gdefs = AST.prog_defs prog) as DEFSTAIL'.
        rewrite <- DEFSTAIL. rewrite <- app_assoc. simpl. auto.
        exploit (IHgdefs x0 (defs ++ (i, Some (Gfun (External e))) :: nil) m); eauto using MINJ''', DEFSTAIL'.
        (* nextblock *)
        erewrite Mem.nextblock_drop; eauto.
        erewrite Mem.nextblock_alloc; eauto. rewrite BLOCKEQ.      
        rewrite partial_genv_next. auto.
        (* perm *)
        intros b0 ofs k p PERM'.
        erewrite (drop_perm_perm _ _ _ _ _ _ EQ) in PERM'. destruct PERM' as [PERM' PIN].
        exploit Mem.perm_alloc_inv; eauto using ALLOCF. intros PERM1.
        destruct eq_block. 
        subst b0. exists i, slbl. split. rewrite partial_genv_find_symbol_eq. congruence. 
        split; auto. omega.
        apply PERMS in PERM1. destruct PERM1 as (id & slbl' & FINDSYM & GMAP' & OFS).
        exists id, slbl'. split.       
        rewrite <- DEFSTAIL in DEFNAMES. apply defs_names_distinct_not_in in DEFNAMES.
        destruct (ident_eq i id). 
        subst i. apply partial_genv_find_symbol_inversion in FINDSYM. congruence.
        erewrite partial_genv_find_symbol_neq; eauto.
        split; auto.

        (* finish this case *)
        intros (m3' & ALLOCG' & MINJ_FINAL).
        exists m3'. split; auto. simpl.
        rewrite GMAP in ILBL. inv ILBL.
        unfold tge. rewrite genv_gen_segblocks. setoid_rewrite Ptrofs.unsigned_repr.
        rewrite Z.add_comm. setoid_rewrite DROP. auto. admit.

      * (** the head of gdefs is a global variable **)
        monadInv TRANSG. destruct (gmap i) eqn:ILBL; try now inversion EQ.
        destruct s. monadInv EQ. monadInv EQ2.
        simpl in ALLOCG. 
        destr_match_in ALLOCG; try now inversion ALLOCG.
        destr_match_in EQ.
        destr_match_in EQ; try now inversion EQ.
        destr_match_in EQ; try now inversion EQ.
        rename EQ2 into ALLOCINIT.
        rename EQ3 into STOREZERO.
        rename EQ4 into STOREINIT.
        rename EQ into DROP.
        exploit Mem.alloc_result; eauto using ALLOCINIT. intros.
        exploit update_map_gmap_some; eauto. 
        intros (slbl & GMAP & OFSRANGE).

        (* alloc mapped injection *)
        exploit (Mem.alloc_left_mapped_inject 
                   (globs_meminj defs gmap) (def_frame_inj m1) m1 m1' 0 (init_data_list_size (gvar_init v)) m0
                   b (gen_segblocks tprog (fst slbl)) (Ptrofs.unsigned (snd slbl))
                   MINJ ALLOCINIT); eauto.
        (* valid block *)
        admit.
        (* valid offset *)
        admit.
        (* the offset of a location with permission is valid *)
        admit.
        (* preservation of permission *)
        admit.
        (* correct alignment *)
        admit.
        (* alloced memory has not been injected before *)
        intros b0 delta' ofs k p GINJ PERM' OFSABSURD.
        apply PERMS in PERM'. destruct PERM' as (id' & slbl' & FINDSYM' & GMAP' & OFS').
        unfold globs_meminj in GINJ. apply Genv.find_invert_symbol in FINDSYM'.
        rewrite FINDSYM' in GINJ. rewrite GMAP' in GINJ. inversion GINJ.
        assert (fst slbl' = fst slbl).
        { 
          eapply gen_segblocks_injective; eauto. 
          apply gen_segblocks_in_valid; eauto. 
          eapply AGREE_SMINJ_INSTR.update_map_gmap_range; eauto.
        }
        apply Genv.invert_find_symbol in FINDSYM'.
        exploit OFSRANGE; eauto. 
        eapply partial_genv_find_symbol_inversion; eauto.
        intros VALIDOFS. rewrite H2 in VALIDOFS. omega.
        (* allocated memory is public *)
        admit.
        intros (f' & MINJ' & INJINCR & FNB & FINV).
        erewrite alloc_pres_def_frame_inj in MINJ'; eauto.

        (* normalize the resulting inject of alloc *)
        assert (forall x, f' x = (globs_meminj (defs ++ (i, Some (Gvar v)) :: nil) gmap) x) as INJEQ.
        {
          intros x. destruct (eq_block x b).
          (* x = b *)
          subst x. unfold globs_meminj.
          generalize (partial_genv_invert_symbol defs i (Some (Gvar v))).
          intros INVSYM. subst b. rewrite BLOCKEQ. 
          setoid_rewrite INVSYM. rewrite GMAP. rewrite <- BLOCKEQ. rewrite FNB.
          auto.
          (* x <> b *)
          subst b. exploit FINV; eauto. intros FB. rewrite FB.
          rewrite BLOCKEQ in n. unfold globs_meminj.
          erewrite partial_genv_invert_symbol_pres; eauto.
        }
        exploit (Mem.inject_ext f' (globs_meminj (defs ++ (i, Some (Gvar v)) :: nil) gmap)); eauto.
        intros MINJ''.

        (* store_zeros injection *)

        Lemma store_zeros_mapped_inject:
          forall (f : meminj) (g : frameinj) (m1 : mem) (b1 : block) (lo hi : Z) 
            (n1 m2 : mem) (b2 : block) (delta : Z),
            Mem.inject f g m1 m2 ->
            store_zeros m1 b1 lo hi = Some n1 ->
            f b1 = Some (b2, delta) ->
            exists n2 : mem, store_zeros m2  b2 (lo+delta) (hi+delta) = Some n2 /\ Mem.inject f g n1 n2.
        Admitted.

        exploit store_zeros_mapped_inject; eauto.
        rewrite <- INJEQ. rewrite FNB. eauto.
        intros (m2' & STOREZERO' & MINJZ).
        
        Lemma store_zeros_pres_def_frame_inj : forall m1 b lo hi m1',
            store_zeros m1 b lo hi = Some m1' ->
            def_frame_inj m1 = def_frame_inj m1'.
        Admitted.
>>>>>>> 059aad55

        erewrite (store_zeros_pres_def_frame_inj m0) in MINJZ; eauto.
        
        (* store_init_data_list inject *)

        Definition init_data_defined (d : AST.init_data) ids : Prop :=
          match d with
          | AST.Init_addrof id _ => In id ids
          | _ => True
          end.

        Definition init_data_list_defined (l: list AST.init_data) ids : Prop :=
          Forall (fun d => init_data_defined d ids) l.
          
        Lemma store_init_data_list_mapped_inject : forall defs gmap g m1 m1' m2 v v' b1 b2 delta ofs,
            Mem.inject (globs_meminj defs gmap) g m1 m1' ->
            init_data_list_defined (AST.gvar_init v) (map fst defs) ->
            transl_gvar gmap v = OK v' -> 
            (globs_meminj defs gmap) b1 = Some (b2, delta) ->
            Genv.store_init_data_list ge m1 b1 ofs (gvar_init v) = Some m2 ->
            exists m2', store_init_data_list tge m1' b2 (ofs+delta) (FlatAsmGlobdef.gvar_init unit v') = Some m2'
                   /\ Mem.inject (globs_meminj defs gmap) g m2 m2'.
        Admitted.

        exploit store_init_data_list_mapped_inject; eauto. admit.
        rewrite <- INJEQ. rewrite FNB. eauto.
        intros (m3' & STOREINIT' & MINJSI).
        
        Lemma store_init_data_list_pres_def_frame_inj : forall m1 b1 ofs gv m1',
            Genv.store_init_data_list ge m1 b1 ofs gv = Some m1' ->
            def_frame_inj m1 = def_frame_inj m1'.
        Admitted.

<<<<<<< HEAD
      (* finish this case *)
      intros (m3' & ALLOCG' & MINJ_FINAL).
      exists m3'. split; auto. simpl. 
      exploit transl_fun_inversion; eauto.
      intros (slbl' & GMAP' & FRANGE).
      rewrite GMAP in GMAP'. inv GMAP'. rewrite FRANGE. simpl.
      unfold tge. rewrite genv_gen_segblocks. setoid_rewrite Ptrofs.unsigned_repr.
      rewrite Z.add_comm. setoid_rewrite DROP. auto. vm_compute; intuition congruence.

      (** the head of gdefs is an external function **)
      admit.
      (** the head of gdefs is a global variable **)
      admit.
=======
        erewrite store_init_data_list_pres_def_frame_inj in MINJSI; eauto.
        
        (* dorp_perm inject *)
        exploit Mem.drop_parallel_inject; eauto.
        red. simpl. auto.
        rewrite <- INJEQ. rewrite FNB. eauto.
        intros (m4' & DROP' & MINJDR).
        erewrite drop_perm_pres_def_frame_inj in MINJDR; eauto.
        
        (* apply the induction hypothesis *)
        assert ((defs ++ (i, Some (Gvar v)) :: nil) ++ gdefs = AST.prog_defs prog) as DEFSTAIL'.
        rewrite <- DEFSTAIL. rewrite <- app_assoc. simpl. auto.
        exploit (IHgdefs x0 (defs ++ (i, Some (Gvar v)) :: nil) m); eauto using MINJDR, DEFSTAIL'.
        (* nextblock *)
        erewrite Mem.nextblock_drop; eauto.
        erewrite Genv.store_init_data_list_nextblock; eauto.
        erewrite Genv.store_zeros_nextblock; eauto.
        erewrite Mem.nextblock_alloc; eauto. rewrite BLOCKEQ.      
        rewrite partial_genv_next. auto.
        (* perm *)
        admit.
        (* intros b0 ofs k p PERM'. *)
        (* erewrite (drop_perm_perm _ _ _ _ _ _ EQ) in PERM'. destruct PERM' as [PERM' PIN]. *)
        (* exploit Mem.perm_alloc_inv; eauto using ALLOCF. intros PERM1. *)
        (* destruct eq_block.  *)
        (* subst b0. exists i, slbl. split. rewrite partial_genv_find_symbol_eq. congruence.  *)
        (* split; auto. omega. *)
        (* apply PERMS in PERM1. destruct PERM1 as (id & slbl' & FINDSYM & GMAP' & OFS). *)
        (* exists id, slbl'. split.        *)
        (* rewrite <- DEFSTAIL in DEFNAMES. apply defs_names_distinct_not_in in DEFNAMES. *)
        (* destruct (ident_eq i id).  *)
        (* subst i. apply partial_genv_find_symbol_inversion in FINDSYM. congruence. *)
        (* erewrite partial_genv_find_symbol_neq; eauto. *)
        (* split; auto. *)
        intros (m5' & ALLOCG' & FINALMINJ).
        
        (* Finish this case *)
        admit.
        (* exists m5'. split; auto. *)
        (* simpl.  *)
        (* rewrite GMAP in ILBL. inv ILBL. *)
        (* unfold tge. repeat rewrite genv_gen_segblocks. setoid_rewrite Ptrofs.unsigned_repr. *)
        (* rewrite Z.add_comm. setoid_rewrite DROP. auto. admit. *)
>>>>>>> 059aad55
        
    + (* THE head of gdefs is None *)
      monadInv TRANSG. simpl in ALLOCG.
      set (mz := Mem.alloc m1 0 0) in *. destruct mz eqn:ALLOCZ. subst mz.
      eapply (IHgdefs tgdefs (defs ++ (i, None) :: nil)); eauto.
      rewrite <- DEFSTAIL. rewrite List.app_assoc_reverse. simpl. auto.
      assert (gmap i = None).
      { 
        eapply update_map_gmap_none; eauto. 
        rewrite <- DEFSTAIL. apply in_app. right. apply in_eq.
      }
      exploit Mem.alloc_left_unmapped_inject; eauto using MINJ.
      intros (f & MINJ' & INJINCR & FNONE & FINV).
      erewrite alloc_pres_def_frame_inj in MINJ'; eauto.
      apply Mem.inject_ext with f. auto.
      intros x. destruct (eq_block b x). subst x.
      exploit Mem.alloc_result; eauto using ALLOCZ. intros. subst b.
      unfold globs_meminj. rewrite BLOCKEQ.       
      rewrite partial_genv_invert_symbol. rewrite H. congruence.
      erewrite FINV; eauto. apply globs_meminj_none_pres. auto.
      
      (* next block *)
      unfold partial_genv. rewrite Genv.add_globals_app. simpl.
      exploit Mem.nextblock_alloc; eauto. intros NB. rewrite NB. f_equal.
      rewrite BLOCKEQ. unfold partial_genv. auto.

      (* perm *)
      intros b0 ofs k p PERM'.
      exploit Mem.perm_alloc_inv; eauto. intros PERM1.
      destruct eq_block. omega.
      apply PERMS in PERM1. destruct PERM1 as (id & slbl' & FINDSYM & GMAP' & OFS).
      exists id, slbl'. split.       
      rewrite <- DEFSTAIL in DEFNAMES. apply defs_names_distinct_not_in in DEFNAMES.
      destruct (ident_eq i id). 
      subst i. apply partial_genv_find_symbol_inversion in FINDSYM. congruence.
      erewrite partial_genv_find_symbol_neq; eauto.
      split; auto.

Admitted.

Lemma globs_meminj_empty : forall gmap b,
    globs_meminj nil gmap b = None.
Proof. 
  intros gmap b. unfold globs_meminj.
  destruct (Genv.invert_symbol (Genv.globalenv prog) b); auto.
Qed.

Lemma alloc_all_globals_inject : 
  forall tgdefs m2 m1' gmap lmap  code dsize csize efsize
    (DEFNAMES: defs_names_distinct (AST.prog_defs prog))
    (UPDATE: make_maps prog = (gmap, lmap, dsize, csize, efsize))
    (TRANSPROG: transl_prog_with_map gmap lmap prog dsize csize efsize = OK tprog)
    (TRANSG: transl_globdefs gmap lmap (AST.prog_defs prog) = OK (tgdefs, code))
    (BOUND: dsize + csize + efsize <= Ptrofs.max_unsigned)
    (NE: Forall def_not_empty (map snd (AST.prog_defs prog)))
    (MINJ: Mem.inject (fun _ => None) (def_frame_inj Mem.empty) Mem.empty m1')
    (ALLOCG: Genv.alloc_globals ge Mem.empty (AST.prog_defs prog) = Some m2),
    exists m2', alloc_globals tge (Genv.genv_segblocks tge) m1' tgdefs = Some m2'
           /\ Mem.inject (globs_meminj (AST.prog_defs prog) gmap) (def_frame_inj m2) m2 m2'.
Proof.
  intros. eapply alloc_globals_inject; eauto.
  instantiate (1:=nil). auto. apply Mem.inject_ext with (fun _ => None). auto.
  symmetry. apply globs_meminj_empty.
  simpl. rewrite Mem.nextblock_empty; eauto.
  intros b ofs k p PERM.
  exploit Mem.perm_empty; eauto. contradiction.
Qed.

(* Lemma init_mem_pres_inject : forall m m1 m1' f g code gmap lmap dsize csize efsize defs tdefs, *)
(*     update_map prog = OK (gmap, lmap, dsize, csize, efsize) -> *)
(*     transl_globdefs gmap lmap defs = OK (tdefs, code) -> *)
(*     Globalenvs.Genv.alloc_globals ge m1 defs = Some m -> *)
(*     Mem.inject f g m1 m1' -> *)
(*     exists m', Genv.alloc_globals tge m1' tdefs = Some m' *)
(*           /\ Mem.inject (init_meminj gmap) (def_frame_inj m) m m'. *)
(* Proof. *)


Lemma mem_empty_inject: Mem.inject (fun _ : block => None) (def_frame_inj Mem.empty) Mem.empty Mem.empty.
Proof.
  unfold def_frame_inj. apply Mem.self_inject; auto.
  intros. congruence.
Qed.

Lemma initial_inject: (Mem.inject (fun b => None) (def_frame_inj Mem.empty) Mem.empty (fst (Mem.alloc Mem.empty 0 0))).
Proof.
  apply Mem.alloc_right_inject with 
      (m2 := Mem.empty) (lo:=0) (hi:=0) 
      (b2 := snd (Mem.alloc Mem.empty 0 0)).
  apply mem_empty_inject. 
  destruct (Mem.alloc Mem.empty 0 0). simpl. auto.
Qed.

Lemma alloc_segments_inject: forall sl f g m m',
    Mem.inject f g m m' ->
    Mem.inject f g m (alloc_segments m' sl).
Proof.
  induction sl; simpl; intros.
  - auto.
  - destruct (Mem.alloc m' 0 (Ptrofs.unsigned (segsize a))) eqn:ALLOC.
    exploit Mem.alloc_right_inject; eauto.
Qed.

(* Lemma alloc_globvar_inject : forall gmap gvar1 gvar2 j m1 m2 m1' smap gdef1 gdef2 sb id, *)
(*     transl_gvar gmap gvar1 = OK gvar2 -> *)
(*     Mem.inject j (def_frame_inj m1) m1 m1' -> *)
(*     Genv.alloc_global ge m1 (id, Some gdef1) = Some m2 -> *)
(*     exists j' m2', alloc_global tge smap m1' (id, Some gdef2, sb) = Some m2'  *)
(*               /\ Mem.inject j' (def_frame_inj m2) m2 m2'. *)

(* Lemma alloc_global_inject : forall j m1 m2 m1' gmap smap gdef1 gdef2 sb id, *)
(*     Mem.inject j (def_frame_inj m1) m1 m1' -> *)
(*     Genv.alloc_global ge m1 (id, Some gdef1) = Some m2 -> *)
(*     exists m2', alloc_global tge smap m1' (id, Some gdef2, sb) = Some m2'  *)
(*               /\ Mem.inject (init_meminj gmap) (def_frame_inj m2) m2 m2'. *)
(* Proof. *)
(*   intros. destruct gdef1. destruct f. simpl in H0. *)
(*   Admitted. *)

Lemma alloc_global_ext : forall f1 f2 ge m def,
    (forall x, f1 x = f2 x) -> alloc_global ge f1 m def = alloc_global ge f2 m def.
Proof.
  intros f1 f2 ge0 m def H.
  destruct def. destruct p. destruct o. destruct g.
  - simpl. rewrite (H (segblock_id s)). auto.
  - simpl. rewrite (H (segblock_id s)). auto.
  - simpl. auto.
Qed.

Lemma alloc_globals_ext : forall defs f1 f2 ge m,
    (forall x, f1 x = f2 x) -> alloc_globals ge f1 m defs = alloc_globals ge f2 m defs.
Proof.
  induction defs. intros.
  - simpl. auto.
  - intros f1 f2 ge0 m H. simpl. erewrite alloc_global_ext; eauto. 
    destr_match. erewrite IHdefs; eauto. auto.
Qed.

Lemma eq_globs_init_meminj : forall gmap lmap dsize csize efsize b,
    make_maps prog = (gmap, lmap, dsize, csize, efsize) ->
    globs_meminj (AST.prog_defs prog) gmap b = init_meminj gmap b.
Proof.
  unfold globs_meminj, init_meminj.
  unfold make_maps; intros gmap lmap dsize csize efsize b UPDATE.
  destruct (eq_block _ _). subst.
  - 
    unfold partial_genv.
    unfold Genv.globalenv.
    rewrite Genv.invert_symbol_genv_next.
    (* this is false *)
Admitted.

Lemma init_mem_pres_inject : forall m gmap lmap dsize csize efsize
    (UPDATE: make_maps prog = (gmap, lmap, dsize, csize, efsize))
    (TRANSPROG: transl_prog_with_map gmap lmap prog dsize csize efsize = OK tprog)
    (INITMEM: Genv.init_mem prog = Some m),
    exists m', init_mem tprog = Some m' /\ Mem.inject (init_meminj gmap) (def_frame_inj m) m m'. 
Proof. 
  unfold Genv.init_mem, init_mem. intros.
  generalize initial_inject. intros INITINJ.
  destruct (Mem.alloc Mem.empty 0 0) eqn:IALLOC. simpl in INITINJ.
  exploit (alloc_segments_inject (list_of_segments tprog) (fun _ => None)); eauto.
  intros SINJ.
  set (m1 := alloc_segments m0 (list_of_segments tprog)) in *.
  generalize (alloc_all_globals_inject). intro AAGI.
  generalize TRANSF. intros TRANSF'. unfold match_prog in TRANSF'.
  unfold transf_program in TRANSF'.
  destruct (check_wellformedness prog) eqn:WF; try congruence. repeat destr_in TRANSF'.
  unfold transl_prog_with_map in H0. monadInv H0.
  rename EQ into TRANSGLOBS.
  rewrite H0 in *. inv UPDATE.
  exploit AAGI; eauto using INITMEM, SINJ, Mem.inject_ext, globs_meminj_empty.
  unfold check_wellformedness in WF.
  repeat rewrite andb_true_iff in WF. destruct WF as (FNONEMPTY & NODUPDEFS & NODUPLBLS).
  apply nodup_defs_distinct_names. auto.
  admit.
  simpl. intros (m1' & ALLOC' & MINJ).
  rewrite H0.
  exists m1'. split.
  erewrite (fun defs => alloc_globals_ext defs (gen_segblocks tprog) (Genv.genv_segblocks tge)). 
  subst tprog tge. auto.
  intros x1. subst tge. rewrite genv_gen_segblocks. auto.
  subst. reflexivity.
  rewrite H0 in *.
  (* erewrite eq_globs_init_meminj in MINJ; eauto.
   *)
  admit.
Admitted.

Lemma find_funct_ptr_next :
  Genv.find_funct_ptr ge (Globalenvs.Genv.genv_next ge) = None.
Proof.
  unfold Globalenvs.Genv.find_funct_ptr. 
  destruct (Genv.find_def ge (Globalenvs.Genv.genv_next ge)) eqn:EQ; auto.
  destruct g; auto.
  unfold Genv.find_def in EQ.
  apply Globalenvs.Genv.genv_defs_range in EQ.
  exploit Plt_strict; eauto. contradiction.
Qed.

Lemma match_sminj_incr : forall gmap lmap j j',
    (forall b, b <> Globalenvs.Genv.genv_next ge -> j' b = j b) ->
    inject_incr j j' ->
    match_sminj gmap lmap j -> match_sminj gmap lmap j'.
Proof.
  intros gmap lmap j j' INJINV INJINCR MSMINJ. constructor.
  - intros b b' f ofs ofs' i FINDPTR FINDINSTR J.
    eapply (agree_sminj_instr gmap lmap j MSMINJ); eauto. 
    exploit (INJINV b).
    unfold not. intros. 
    subst b. rewrite find_funct_ptr_next in FINDPTR. congruence.
    intros. congruence.

  - intros id gloc H. 
    exploit (agree_sminj_glob gmap lmap j MSMINJ); eauto. 
    intros (ofs' & b & b' & FSYM & SYMADDR & MAP).
    exists ofs', b, b'. split; auto. 

  - intros id b f l z l' FSYM FPTR LPOS LMAP.
    exploit (agree_sminj_lbl gmap lmap j MSMINJ); eauto.
Qed.

Lemma push_new_stage_def_frame_inj : forall m,
    def_frame_inj (Mem.push_new_stage m) = (1%nat :: def_frame_inj m).
Proof.
  unfold def_frame_inj. intros.
  erewrite Mem.push_new_stage_stack. simpl. auto.
Qed.

(* Lemma drop_perm_parallel_inject : forall m1 m2 b lo hi p f b' delta m1' g, *)
(*     Mem.drop_perm m1 b lo hi p = Some m2 -> *)
(*     Mem.inject f g m1 m1' -> *)
(*     f b = Some (b', delta) ->  *)
(*     exists m2', Mem.drop_perm m1' b' (lo+delta) (hi+delta) p = Some m2' *)
(*            /\ Mem.inject f g m2 m2'. *)
(* Admitted. *)

Lemma init_mem_stack:
  forall (p: program) m,
    init_mem p = Some m ->
    Mem.stack m = nil.
Proof.
Admitted.

Lemma init_mem_genv_next: forall p m,
  init_mem p = Some m ->
  Genv.genv_next (globalenv p) = Mem.nextblock m.
Admitted.

Lemma init_meminj_genv_next_inv : forall gmap lmap dsize csize efsize b  delta,
    make_maps prog = (gmap, lmap, dsize, csize, efsize) ->
    init_meminj gmap b = Some (Genv.genv_next tge, delta) ->
    b = Globalenvs.Genv.genv_next ge.
Admitted.

Lemma genv_internal_codeblock_add_globals:
  forall l g,
    Genv.genv_internal_codeblock (add_globals g l) = Genv.genv_internal_codeblock g.
Proof.
  induction l; simpl; intros; auto.
  rewrite IHl. unfold add_global. 
  destruct a, p, o; auto.
  destruct g0; auto.
Qed.


Lemma genv_segblocks_add_globals:
  forall l g,
    Genv.genv_segblocks (add_globals g l) = Genv.genv_segblocks g.
Proof.
  induction l; simpl; intros; auto.
  rewrite IHl. unfold add_global. 
  destruct a, p, o; auto.
  destruct g0; auto.
Qed.


Lemma update_map_funct:
  forall gmap lmap dsize csize efsize b f i s,
    make_maps prog = (gmap, lmap, dsize, csize, efsize) ->
    list_norepet (map fst (AST.prog_defs prog)) ->
    Genv.find_funct_ptr ge b = Some (Internal f) ->
    Genv.invert_symbol ge b = Some i ->
    gmap i = Some s ->
    fst s = code_segid.
Proof.
  unfold make_maps. intros gmap lmap dsize csize efsize b f i s UM LNR FFP IVS GM.
  exploit @Genv.find_symbol_funct_ptr_inversion. reflexivity.
  apply Genv.invert_find_symbol. unfold ge in IVS. apply IVS.
  eauto.
  intros.
  eapply (umind _ LNR _ _ _ _ _ _ _ _ _ _ UM (fun g l d c e => forall s, g i = Some s -> In (i, Some (Gfun (Internal f))) (AST.prog_defs prog) -> fst s = code_segid)).
  inversion 1.
  - intros.
    erewrite update_gmap in H3. 2: eauto.
    destr_in H3; eauto.
    subst.
    exploit @norepet_unique. apply LNR. apply H4. apply H2. reflexivity. intro A; inv A. inv H3.
    reflexivity.
  - auto.
  - auto.
Qed.

Lemma update_map_ext_funct:
  forall gmap lmap dsize csize efsize b f i s,
    make_maps prog = (gmap, lmap, dsize, csize, efsize) ->
    list_norepet (map fst (AST.prog_defs prog)) ->
    Genv.find_funct_ptr ge b = Some (External f) ->
    Genv.invert_symbol ge b = Some i ->
    gmap i = Some s ->
    fst s = extfuns_segid.
Proof.
  unfold make_maps. intros gmap lmap dsize csize efsize b f i s UM LNR FFP IVS GM.
  exploit @Genv.find_symbol_funct_ptr_inversion. reflexivity.
  apply Genv.invert_find_symbol. unfold ge in IVS. apply IVS.
  eauto.
  intros.
  eapply (umind _ LNR _ _ _ _ _ _ _ _ _ _ UM (fun g l d c e => forall s, g i = Some s -> In (i, Some (Gfun (External f))) (AST.prog_defs prog) -> fst s = extfuns_segid)).
  inversion 1.
  - intros.
    erewrite update_gmap in H3. 2: eauto.
    destr_in H3; eauto.
    subst.
    exploit @norepet_unique. apply LNR. apply H4. apply H2. reflexivity. intro A; inv A. inv H3.
    reflexivity.
  - auto.
  - auto.
Qed.

Lemma transl_prog_seg_code:
  forall gmap lmap dsize csize efsize,
    transl_prog_with_map gmap lmap prog dsize csize efsize = OK tprog ->
    segid (fst (code_seg tprog)) = code_segid.
Proof.
  unfold transl_prog_with_map.
  intros. monadInvX H. simpl. auto.
Qed.

Lemma transl_prog_seg_data:
  forall gmap lmap dsize csize efsize,
    transl_prog_with_map gmap lmap prog dsize csize efsize = OK tprog ->
    segid (data_seg tprog) = data_segid.
Proof.
  unfold transl_prog_with_map.
  intros. monadInvX H. simpl. auto.
Qed.

Lemma transl_prog_seg_ext:
  forall gmap lmap dsize csize efsize,
    transl_prog_with_map gmap lmap prog dsize csize efsize = OK tprog ->
    segid (extfuns_seg tprog) = extfuns_segid.
Proof.
  unfold transl_prog_with_map.
  intros. monadInvX H. simpl. auto.
Qed.

Lemma valid_instr_offset_is_internal_init:
  forall gmap lmap dsize csize efsize j,
    transl_prog_with_map gmap lmap prog dsize csize efsize = OK tprog ->
    make_maps prog = (gmap, lmap, dsize, csize, efsize) ->
    list_norepet (map fst (AST.prog_defs prog)) ->                   
    (forall b, b <> Globalenvs.Genv.genv_next ge -> j b = init_meminj gmap b) ->
    valid_instr_offset_is_internal j.
Proof.
  intros gmap lmap dsize csize efsize j TP UM LNR INJ b b' f ofs i ofs' FFP FI JB.
  assert (b <> Globalenvs.Genv.genv_next ge).
  {
    unfold Genv.find_funct_ptr in FFP. destr_in FFP.
    unfold Genv.find_def in Heqo. eapply Globalenvs.Genv.genv_defs_range in Heqo.
    apply Plt_ne. auto.
  }
  rewrite INJ in JB; auto.
  unfold init_meminj in JB.
  rewrite pred_dec_false in JB by auto.
  destr_in JB. repeat destr_in JB.
  unfold tge.
  unfold globalenv. simpl.
  rewrite genv_internal_codeblock_add_globals. simpl.
  rewrite genv_segblocks_add_globals. simpl.
  unfold gen_segblocks. simpl.
  unfold gen_internal_codeblock.
  unfold proj_sumbool. destr. exfalso; apply n; clear n.
  exploit update_map_funct; eauto. intro EQ. rewrite EQ.
  rewrite pred_dec_false. rewrite pred_dec_true.
  rewrite pred_dec_false. rewrite pred_dec_true; auto.
  erewrite transl_prog_seg_code; eauto. erewrite transl_prog_seg_data; eauto. unfold code_segid, data_segid. congruence.
  erewrite transl_prog_seg_code; eauto.
  erewrite transl_prog_seg_data; eauto. unfold code_segid, data_segid. congruence.
Qed.

Lemma extfun_target_block:
    forall gmap lmap dsize csize efsize j,
    transl_prog_with_map gmap lmap prog dsize csize efsize = OK tprog ->
    make_maps prog = (gmap, lmap, dsize, csize, efsize) ->
    list_norepet (map fst (AST.prog_defs prog)) ->                   
    (forall b, b <> Globalenvs.Genv.genv_next ge -> j b = init_meminj gmap b) ->
    forall b b' f ofs 
      (FFP : Genv.find_funct_ptr ge b = Some (External f))
      (JB: j b = Some (b', ofs)),
      b' = extfuns_segid.
Proof.
  intros gmap lmap dsize csize efsize j TP UM LNR INJ b b' f ofs FFP JB.
  assert (b <> Globalenvs.Genv.genv_next ge).
  {
    unfold Genv.find_funct_ptr in FFP. destr_in FFP.
    unfold Genv.find_def in Heqo. eapply Globalenvs.Genv.genv_defs_range in Heqo.
    apply Plt_ne. auto.
  }
  rewrite INJ in JB; auto.
  unfold init_meminj in JB.
  rewrite pred_dec_false in JB by auto.
  repeat destr_in JB.
  unfold tge.
  unfold globalenv. simpl.
  rewrite genv_segblocks_add_globals. simpl.
  unfold gen_segblocks. simpl.
  exploit update_map_ext_funct; eauto. intro EQ. rewrite EQ.
  rewrite pred_dec_false. rewrite pred_dec_false. rewrite pred_dec_true.
  unfold extfuns_segid. auto.
  erewrite transl_prog_seg_ext; eauto.
  erewrite transl_prog_seg_code; eauto; unfold code_segid, extfuns_segid; congruence.
  erewrite transl_prog_seg_data; eauto; unfold extfuns_segid, data_segid; congruence.
Qed.

Lemma genv_defs_add_globals_notin:
  forall defs g b o s
    (NIN: forall i d sb, In (i, d, sb) defs -> Genv.symbol_address g (segblock_to_label sb) Ptrofs.zero <> Vptr b o)
    (SA: Genv.symbol_address g (segblock_to_label s) Ptrofs.zero = Vptr b o),
    Genv.genv_defs (add_globals g defs) b o = Genv.genv_defs g b o.
Proof.
  induction defs; simpl; intros; eauto.
  erewrite IHdefs; eauto.
  - unfold add_global.
    repeat destr. simpl. apply pred_dec_false.
    apply not_eq_sym.
    eapply NIN. eauto.
  - intros.
    revert NIN.
    unfold Genv.symbol_address.
    unfold Genv.label_to_ptr.
    erewrite <- add_global_pres_genv_segblocks. 2: eauto.
    intro NIN; eapply NIN. eauto.
  - rewrite <- SA.
    unfold Genv.symbol_address.
    unfold Genv.label_to_ptr. f_equal.
    symmetry; eapply add_global_pres_genv_segblocks. eauto.
Qed.

Lemma symbol_address_add_global:
  forall g d s o,
    Genv.symbol_address (add_global g d) s o = Genv.symbol_address g s o.
Proof.
  unfold Genv.symbol_address, Genv.label_to_ptr.
  intros.
  f_equal. symmetry. eapply add_global_pres_genv_segblocks. eauto.
Qed.

Lemma genv_defs_add_globals:
  forall
    (* defs gmap lmap dsize csize efsize gmap' lmap' dsize' csize' efsize' *)
    (* (UM : update_maps gmap lmap dsize csize efsize defs = (gmap', lmap', dsize', csize', efsize')) *)
    (* gmap *)
    tdefs
    g
    (LNR: list_norepet (map (fun '(i,d,s) => Genv.symbol_address g (segblock_to_label s) Ptrofs.zero) tdefs))
    (* s i *)
    (* (GM: gmap i = Some s) *)
    i f s
    (DEFS: In (i, Some (FlatAsmGlobdef.Gfun (V:=unit) f), s) tdefs)
    b o
    (SA: Genv.symbol_address g (segblock_to_label s) Ptrofs.zero = Vptr b o),
    Genv.genv_defs (add_globals g tdefs) b o = Some f.
Proof.
  intros.
  unfold Genv.symbol_address in SA.
  unfold Genv.label_to_ptr in SA.
  unfold offset_seglabel in SA. destr_in SA. simpl in SA. inv SA.
  rewrite Ptrofs.add_zero.
  revert g LNR i s0 i0 s f Heqs0 DEFS.
  induction tdefs; simpl; intros. easy.
  destruct DEFS.
  - subst.
    erewrite genv_defs_add_globals_notin.
    + unfold add_global. simpl. rewrite Heqs0.
      unfold Genv.symbol_address, Genv.label_to_ptr. simpl. rewrite Ptrofs.add_zero. rewrite pred_dec_true; auto.
    + intros.
      rewrite symbol_address_add_global.
      intro EQ. inv LNR. apply H2. apply in_map_iff. eexists; split. 2: apply H. simpl. rewrite EQ.
      unfold Genv.symbol_address, Genv.label_to_ptr. rewrite Heqs0. simpl. rewrite Ptrofs.add_zero. auto.
    + rewrite symbol_address_add_global.
      unfold Genv.symbol_address, Genv.label_to_ptr. rewrite Heqs0. simpl. rewrite Ptrofs.add_zero. auto.
  - erewrite <- IHtdefs.
    rewrite <- (add_global_pres_genv_segblocks a g _ eq_refl). eauto.
    inv LNR.
    erewrite list_map_exten. apply H3. simpl. intros. repeat destr.
    setoid_rewrite symbol_address_add_global. eauto. eauto. eauto.
Qed.

Lemma extfun_transf:
    forall gmap lmap dsize csize efsize j,
    transl_prog_with_map gmap lmap prog dsize csize efsize = OK tprog ->
    make_maps prog = (gmap, lmap, dsize, csize, efsize) ->
    list_norepet (map fst (AST.prog_defs prog)) ->                   
    (forall b, b <> Globalenvs.Genv.genv_next ge -> j b = init_meminj gmap b) ->
    forall b b' f ofs 
      (FFP : Genv.find_funct_ptr ge b = Some (External f))
      (JB: j b = Some (b', ofs)),
      Genv.find_funct tge (Vptr b' (Ptrofs.repr ofs)) = Some (External f).
Proof.
  intros gmap lmap dsize csize efsize j TP UM LNR INJ b b' f ofs FFP JB.
  assert (b <> Globalenvs.Genv.genv_next ge).
  {
    unfold Genv.find_funct_ptr in FFP. destr_in FFP.
    unfold Genv.find_def in Heqo. eapply Globalenvs.Genv.genv_defs_range in Heqo.
    apply Plt_ne. auto.
  }
  rewrite INJ in JB; auto.
  unfold init_meminj in JB.
  rewrite pred_dec_false in JB by auto.
  repeat destr_in JB.
  unfold tge, Genv.find_funct.
  unfold globalenv. simpl.
  rewrite genv_segblocks_add_globals. simpl.
  unfold gen_segblocks. simpl.
  exploit update_map_ext_funct; eauto. intro EQ. rewrite EQ.
  rewrite pred_dec_false. rewrite pred_dec_false. rewrite pred_dec_true.
  2: erewrite transl_prog_seg_ext; eauto.
  2: erewrite transl_prog_seg_code; eauto; unfold code_segid, extfuns_segid; congruence.
  2: erewrite transl_prog_seg_data; eauto; unfold extfuns_segid, data_segid; congruence.
  exploit @Genv.find_symbol_funct_ptr_inversion. reflexivity.
  apply Genv.invert_find_symbol. eauto. eauto. intro IN.

  assert (exists sb,
             In (i, Some (FlatAsmGlobdef.Gfun (External f)), sb) (prog_defs (tprog)) /\
             segblock_to_label sb = s
         ). admit.
  destruct H0 as (sb & INt & EQsb).
  erewrite genv_defs_add_globals. eauto. admit. eauto.
  unfold Genv.symbol_address. simpl. unfold Genv.label_to_ptr.
  simpl. unfold segblock_to_label in EQsb. subst. simpl in *.
  erewrite transl_prog_seg_data; eauto.
  erewrite transl_prog_seg_code; eauto.
  erewrite transl_prog_seg_ext; eauto.
  rewrite EQ. rewrite pred_dec_false.
  rewrite pred_dec_false.
  rewrite pred_dec_true. f_equal. rewrite Ptrofs.add_zero. rewrite Ptrofs.repr_unsigned. auto. auto.
  unfold extfuns_segid, code_segid. congruence.  unfold extfuns_segid, data_segid. congruence.
  
Admitted.

Lemma extfun_entry_is_external_init:
  forall gmap lmap dsize csize efsize j,
    transl_prog_with_map gmap lmap prog dsize csize efsize = OK tprog ->
    make_maps prog = (gmap, lmap, dsize, csize, efsize) ->
    list_norepet (map fst (AST.prog_defs prog)) ->                   
    (forall b, b <> Globalenvs.Genv.genv_next ge -> j b = init_meminj gmap b) ->
    extfun_entry_is_external j.
Proof.
  intros gmap lmap dsize csize efsize j TP UM LNR INJ b b' f ofs FFP JB.
  assert (b <> Globalenvs.Genv.genv_next ge).
  {
    unfold Genv.find_funct_ptr in FFP. destr_in FFP.
    unfold Genv.find_def in Heqo. eapply Globalenvs.Genv.genv_defs_range in Heqo.
    apply Plt_ne. auto.
  }
  rewrite INJ in JB; auto.
  unfold init_meminj in JB.
  rewrite pred_dec_false in JB by auto.
  destr_in JB. repeat destr_in JB.
  unfold tge.
  unfold globalenv. simpl.
  rewrite genv_internal_codeblock_add_globals. simpl.
  rewrite genv_segblocks_add_globals. simpl.
  unfold gen_segblocks. simpl.
  unfold gen_internal_codeblock.
  unfold proj_sumbool. destr. contradict e.
  exploit update_map_ext_funct; eauto. intro EQ. rewrite EQ.
  rewrite pred_dec_false. rewrite pred_dec_false. rewrite pred_dec_true.
  rewrite pred_dec_false. rewrite pred_dec_true; eauto. congruence.
  erewrite transl_prog_seg_code; eauto. erewrite transl_prog_seg_data; eauto. unfold code_segid, data_segid. congruence.
  erewrite transl_prog_seg_ext; eauto.
  erewrite transl_prog_seg_code; eauto. unfold code_segid, extfuns_segid. congruence.
  erewrite transl_prog_seg_data; eauto. unfold extfuns_segid, data_segid. congruence.
Qed.

Lemma transf_initial_states : forall rs st1,
    RawAsm.initial_state prog rs st1  ->
    exists st2, FlatAsm.initial_state tprog rs st2 /\ match_states st1 st2.
Proof.
  intros rs st1 INIT.
  generalize TRANSF. intros TRANSF'.
  unfold match_prog in TRANSF'. unfold transf_program in TRANSF'.
  destruct (check_wellformedness prog) eqn:WF. 2: congruence. repeat destr_in TRANSF'.
  rename g into gmap.
  rename l into lmap.
  rename z1 into dsize. rename z0 into csize. rename z into efsize.
  inv INIT.
  exploit init_meminj_match_sminj; eauto.
  intros MATCH_SMINJ.
  exploit (init_mem_pres_inject m gmap); eauto.
  intros (m' & INITM' & MINJ).
  inversion H1.
  (* push_new stage *)
  exploit Mem.push_new_stage_inject; eauto. intros NSTGINJ.
  exploit (Mem.alloc_parallel_inject (init_meminj gmap) (1%nat :: def_frame_inj m)
          (Mem.push_new_stage m) (Mem.push_new_stage m')
          0 Mem.stack_limit m1 bstack 0 Mem.stack_limit); eauto. omega. omega.
  intros (j' & m1' & bstack' & MALLOC' & AINJ & INCR & FBSTACK & NOTBSTK).
  assert (bstack = Globalenvs.Genv.genv_next ge). 
  { 
    exploit (Genv.init_mem_genv_next prog m); eauto. intros BEQ. unfold ge. rewrite BEQ.
    apply Mem.alloc_result in MALLOC; eauto.
    subst bstack. apply Mem.push_new_stage_nextblock.
  }
  assert (match_sminj gmap lmap j') by (subst bstack; eapply match_sminj_incr; eauto).
  erewrite <- push_new_stage_def_frame_inj in AINJ.
  erewrite alloc_pres_def_frame_inj in AINJ; eauto.
  exploit Mem.drop_parallel_inject; eauto. red. simpl. auto.
  intros (m2' & MDROP' & DMINJ). simpl in MDROP'. rewrite Z.add_0_r in MDROP'.
  erewrite (drop_perm_pres_def_frame_inj m1) in DMINJ; eauto.
  
  assert (exists m3', Mem.record_stack_blocks m2' (make_singleton_frame_adt' bstack' frame_info_mono 0) = Some m3'
                 /\ Mem.inject j' (def_frame_inj m3) m3 m3') as RCD.
  {
    unfold def_frame_inj. unfold def_frame_inj in DMINJ.
    eapply (Mem.record_stack_block_inject_flat m2 m3 m2' j'
             (make_singleton_frame_adt' bstack frame_info_mono 0)); eauto.
    (* frame inject *)
    red. unfold make_singleton_frame_adt'. simpl. constructor. 
    simpl. intros b2 delta FINJ. rewrite FBSTACK in FINJ. inv FINJ.
    exists frame_info_mono. split. auto. apply inject_frame_info_id.
    constructor.
    (* in frame *)
    unfold make_singleton_frame_adt'. simpl. unfold in_frame. simpl.
    repeat rewrite_stack_blocks. 
    erewrite init_mem_stack; eauto.
    (* valid frame *)
    unfold make_singleton_frame_adt'. simpl. red. unfold in_frame.
    simpl. intuition. subst. 
    eapply Mem.drop_perm_valid_block_1; eauto.
    eapply Mem.valid_new_block; eauto.
    (* frame_agree_perms *)
    red. unfold make_singleton_frame_adt'. simpl. 
    intros b fi o k p H5 H6. inv H5; try contradiction.
    inv H7. unfold frame_info_mono. simpl.
    erewrite drop_perm_perm in H6; eauto. destruct H6.
    eapply Mem.perm_alloc_3; eauto.
    (* in frame iff *)
    unfold make_singleton_frame_adt'. unfold in_frame. simpl.
    intros b1 b2 delta H5. split.
    intros H6. destruct H6; try contradiction. subst b1. 
    rewrite H5 in FBSTACK; inv FBSTACK; auto.
    intros H6. destruct H6; try contradiction. subst b2. 
    assert (bstack' = Mem.nextblock (Mem.push_new_stage m')) as BEQ. 
    eapply Mem.alloc_result; eauto using MALLOC'.
    rewrite Mem.push_new_stage_nextblock in BEQ.
    erewrite <- init_mem_genv_next in BEQ; eauto using INITM'.
    subst bstack'.     
    destruct (eq_block bstack b1); auto.
    assert (b1 <> bstack) by congruence.
    apply NOTBSTK in H6. rewrite H6 in H5.     
    left. symmetry. subst bstack. eapply init_meminj_genv_next_inv; eauto.

    (* top frame *)
    red. repeat rewrite_stack_blocks. constructor. auto.
    (* size stack *)
    repeat rewrite_stack_blocks. 
    erewrite init_mem_stack; eauto. simpl. omega.
  }

  destruct RCD as (m3' & RCDSB & RMINJ).
  set (rs0' := rs # PC <- (get_main_fun_ptr tge tprog)
                  # RA <- Vnullptr
                  # RSP <- (Vptr bstack' (Ptrofs.repr Mem.stack_limit))) in *.
  exists (State rs0' m3'). split.
  - eapply initial_state_intro; eauto.
    eapply initial_state_gen_intro; eauto.
  - eapply match_states_intro; eauto.
    + eapply valid_instr_offset_is_internal_init; eauto.
      unfold check_wellformedness in WF. apply andb_true_iff in WF. destruct WF as (ND & _).
      eapply nodup_defs_distinct_names; eauto.
      subst; eauto.
    + eapply extfun_entry_is_external_init; eauto.
      unfold check_wellformedness in WF. apply andb_true_iff in WF. destruct WF as (ND & _).
      eapply nodup_defs_distinct_names; eauto.
      subst; eauto.
    + red.
      admit.
    + admit.
    + admit.
    + admit.
  
Admitted.

Context `{external_calls_ops : !ExternalCallsOps mem }.
Context `{!EnableBuiltins mem}.
Existing Instance Asm.mem_accessors_default.
Existing Instance FlatAsm.mem_accessors_default.

Lemma eval_builtin_arg_inject : forall gm lm j m m' rs rs' sp sp' arg varg arg',
    match_sminj gm lm j ->
    gid_map_for_undef_syms gm ->
    Mem.inject j (def_frame_inj m) m m' ->
    regset_inject j rs rs' ->
    Val.inject j sp sp' ->
    transl_builtin_arg gm arg = OK arg' ->
    eval_builtin_arg ge rs sp m arg varg ->
    exists varg', FlatAsmBuiltin.eval_builtin_arg _ _ preg tge rs' sp' m' arg' varg' /\
             Val.inject j varg varg'.
Proof.
  unfold regset_inject. 
  induction arg; intros; inv H5;
    try (eexists; split; auto; monadInv H4; constructor).
  - monadInv H4. exploit Mem.loadv_inject; eauto.
    eapply Val.offset_ptr_inject; eauto.
    intros (v2 & MVLOAD & LINJ).
    eexists; split; eauto.
    constructor; auto.
  - monadInv H4. 
    exists (Val.offset_ptr sp' ofs). split; try (eapply Val.offset_ptr_inject; eauto).
    constructor.
  - monadInvX H4. unfold Senv.symbol_address in H10.
    destruct (Senv.find_symbol ge id) eqn:FINDSYM.
    + inv H. exploit agree_sminj_glob0; eauto. 
      intros (ofs' & b0 & b' & FSYM & GLOFS & JB).
      unfold Senv.find_symbol in FINDSYM. simpl in FINDSYM. rewrite FSYM in FINDSYM; inv FINDSYM.
      exploit Mem.loadv_inject; eauto.
      intros (varg' & LOADV & VARGINJ).
      exists varg'. split; auto.
      eapply FlatAsmBuiltin.eval_BA_loadglobal.       
      exploit Genv.symbol_address_offset; eauto. intros SYMADDR.
      rewrite SYMADDR. rewrite Ptrofs.repr_unsigned in *.
      rewrite Ptrofs.add_commut. auto.
    + simpl in H10. congruence.
  - monadInvX H4. unfold Senv.symbol_address.
    destruct (Senv.find_symbol ge id) eqn:FINDSYM.
    + inv H. exploit agree_sminj_glob0; eauto. 
      intros (ofs' & b0 & b' & FSYM & GLOFS & JB).
      unfold Senv.find_symbol in FINDSYM. simpl in FINDSYM. rewrite FSYM in FINDSYM; inv FINDSYM.
      eexists. split. 
      apply FlatAsmBuiltin.eval_BA_addrglobal.
      exploit Genv.symbol_address_offset; eauto. intros SYMADDR.
      rewrite SYMADDR.
      eapply Val.inject_ptr; eauto.
      rewrite Ptrofs.repr_unsigned. rewrite Ptrofs.add_commut. auto.
    + unfold Senv.find_symbol in FINDSYM. simpl in FINDSYM.
      unfold gid_map_for_undef_syms in *. exploit H0; eauto.
      congruence.
  - monadInv H4.
    exploit IHarg1; eauto. intros (vhi' & EVAL1 & VINJ1).
    exploit IHarg2; eauto. intros (vlo' & EVAL2 & VINJ2).
    exists (Val.longofwords vhi' vlo'); split.
    + constructor; auto.
    + apply Val.longofwords_inject; eauto.
Qed.

Lemma eval_builtin_args_inject : forall gm lm j m m' rs rs' sp sp' args vargs args',
    match_sminj gm lm j ->
    gid_map_for_undef_syms gm ->
    Mem.inject j (def_frame_inj m) m m' ->
    regset_inject j rs rs' ->
    Val.inject j sp sp' ->
    transl_builtin_args gm args = OK args' ->
    eval_builtin_args ge rs sp m args vargs ->
    exists vargs', FlatAsmBuiltin.eval_builtin_args _ _ preg tge rs' sp' m' args' vargs' /\
             Val.inject_list j vargs vargs'.
Proof.
  induction args; intros; simpl. 
  - inv H4. inv H5. exists nil. split; auto.
    unfold FlatAsmBuiltin.eval_builtin_args. apply list_forall2_nil.
  - monadInv H4. inv H5.
    exploit eval_builtin_arg_inject; eauto. 
    intros (varg' & EVARG & VINJ).
    exploit IHargs; eauto. 
    intros (vargs' & EVARGS & VSINJ).
    exists (varg' :: vargs'). split; auto.
    unfold FlatAsmBuiltin.eval_builtin_args. 
    apply list_forall2_cons; auto.
Qed.

Lemma extcall_arg_inject : forall rs1 rs2 m1 m2 l arg1 j,
    extcall_arg rs1 m1 l arg1 ->
    Mem.inject j (def_frame_inj m1) m1 m2 ->
    regset_inject j rs1 rs2 ->
    exists arg2,
      Val.inject j arg1 arg2 /\
      extcall_arg rs2 m2 l arg2.
Proof.
  intros. inv H.
  - unfold regset_inject in *.
    specialize (H1 (Asm.preg_of r)). eexists; split; eauto.
    constructor.
  - exploit Mem.loadv_inject; eauto.
    apply Val.offset_ptr_inject. apply H1.
    intros (arg2 & MLOADV & ARGINJ).
    exists arg2. split; auto.
    eapply extcall_arg_stack; eauto.
Qed.

Lemma extcall_arg_pair_inject : forall rs1 rs2 m1 m2 lp arg1 j,
    extcall_arg_pair rs1 m1 lp arg1 ->
    Mem.inject j (def_frame_inj m1) m1 m2 ->
    regset_inject j rs1 rs2 ->
    exists arg2,
      Val.inject j arg1 arg2 /\
      extcall_arg_pair rs2 m2 lp arg2.
Proof.
  intros. inv H.
  - exploit extcall_arg_inject; eauto. 
    intros (arg2 & VINJ & EXTCALL).
    exists arg2. split; auto. constructor. auto.
  - exploit (extcall_arg_inject rs1 rs2 m1 m2 hi vhi); eauto. 
    intros (arghi & VINJHI & EXTCALLHI).
    exploit (extcall_arg_inject rs1 rs2 m1 m2 lo vlo); eauto. 
    intros (arglo & VINJLO & EXTCALLLO).
    exists (Val.longofwords arghi arglo). split.
    + apply Val.longofwords_inject; auto.
    + constructor; auto.
Qed.

Lemma extcall_arguments_inject_aux : forall rs1 rs2 m1 m2 locs args1 j,
   list_forall2 (extcall_arg_pair rs1 m1) locs args1 ->
    Mem.inject j (def_frame_inj m1) m1 m2 ->
    regset_inject j rs1 rs2 ->
    exists args2,
      Val.inject_list j args1 args2 /\
      list_forall2 (extcall_arg_pair rs2 m2) locs args2.
Proof.
  induction locs; simpl; intros; inv H.
  - exists nil. split.
    + apply Val.inject_list_nil.
    + unfold Asm.extcall_arguments. apply list_forall2_nil.
  - exploit extcall_arg_pair_inject; eauto.
    intros (arg2 & VINJARG2 & EXTCALLARG2).
    exploit IHlocs; eauto.
    intros (args2 & VINJARGS2 & EXTCALLARGS2).
    exists (arg2 :: args2). split; auto.
    apply list_forall2_cons; auto.
Qed.

Lemma extcall_arguments_inject : forall rs1 rs2 m1 m2 ef args1 j,
    Asm.extcall_arguments rs1 m1 (ef_sig ef) args1 ->
    Mem.inject j (def_frame_inj m1) m1 m2 ->
    regset_inject j rs1 rs2 ->
    exists args2,
      Val.inject_list j args1 args2 /\
      Asm.extcall_arguments rs2 m2 (ef_sig ef) args2.
Proof.
  unfold Asm.extcall_arguments. intros.
  eapply extcall_arguments_inject_aux; eauto.
Qed.

Axiom external_call_inject : forall j vargs1 vargs2 m1 m2 m1' vres1 t ef,
    Val.inject_list j vargs1 vargs2 ->
    Mem.inject j (def_frame_inj m1) m1 m2 ->
    external_call ef ge vargs1 m1 t vres1 m1' ->
    exists j' vres2 m2',
      external_call ef dummy_senv vargs2 m2 t vres2 m2' /\ 
      Val.inject j' vres1 vres2 /\ Mem.inject j' (def_frame_inj m1') m1' m2' /\
      inject_incr j j' /\
      inject_separated j j' m1 m2.

Axiom  external_call_valid_block: forall ef ge vargs m1 t vres m2 b,
    external_call ef ge vargs m1 t vres m2 -> Mem.valid_block m1 b -> Mem.valid_block m2 b.

Lemma extcall_pres_glob_block_valid : forall ef ge vargs m1 t vres m2,
  external_call ef ge vargs m1 t vres m2 -> glob_block_valid m1 -> glob_block_valid m2.
Proof.
  unfold glob_block_valid in *. intros.
  eapply external_call_valid_block; eauto.
Qed.

Lemma regset_inject_incr : forall j j' rs rs',
    regset_inject j rs rs' ->
    inject_incr j j' ->
    regset_inject j' rs rs'.
Proof.
  unfold inject_incr, regset_inject. intros.
  specialize (H r).
  destruct (rs r); inversion H; subst; auto.
  eapply Val.inject_ptr. apply H0. eauto. auto.
Qed.

Lemma undef_regs_pres_inject : forall j rs rs' regs,
  regset_inject j rs rs' ->
  regset_inject j (Asm.undef_regs regs rs) (Asm.undef_regs regs rs').
Proof.
  unfold regset_inject. intros. apply val_inject_undef_regs.
  auto.
Qed.    
  
Lemma Pregmap_gsspec_alt : forall (A : Type) (i j : Pregmap.elt) (x : A) (m : Pregmap.t A),
    (m # j <- x) i  = (if Pregmap.elt_eq i j then x else m i).
Proof.
  intros. apply Pregmap.gsspec.
Qed.

Lemma regset_inject_expand : forall j rs1 rs2 v1 v2 r,
  regset_inject j rs1 rs2 ->
  Val.inject j v1 v2 ->
  regset_inject j (rs1 # r <- v1) (rs2 # r <- v2).
Proof.
  intros. unfold regset_inject. intros.
  repeat rewrite Pregmap_gsspec_alt. 
  destruct (Pregmap.elt_eq r0 r); auto.
Qed.

Lemma regset_inject_expand_vundef_left : forall j rs1 rs2 r,
  regset_inject j rs1 rs2 ->
  regset_inject j (rs1 # r <- Vundef) rs2.
Proof.
  intros. unfold regset_inject. intros.
  rewrite Pregmap_gsspec_alt. destruct (Pregmap.elt_eq r0 r); auto.
Qed.

Lemma set_res_pres_inject : forall res j rs1 rs2,
    regset_inject j rs1 rs2 ->
    forall vres1 vres2,
    Val.inject j vres1 vres2 ->
    regset_inject j (set_res res vres1 rs1) (set_res res vres2 rs2).
Proof.
  induction res; auto; simpl; unfold regset_inject; intros.
  - rewrite Pregmap_gsspec_alt. destruct (Pregmap.elt_eq r x); subst.
    + rewrite Pregmap.gss. auto.
    + rewrite Pregmap.gso; auto.
  - exploit (Val.hiword_inject j vres1 vres2); eauto. intros. 
    exploit (Val.loword_inject j vres1 vres2); eauto. intros.
    apply IHres2; auto.
Qed.


Lemma nextinstr_pres_inject : forall j rs1 rs2 sz,
    regset_inject j rs1 rs2 ->
    regset_inject j (nextinstr rs1 sz) (nextinstr rs2 sz).
Proof.
  unfold nextinstr. intros. apply regset_inject_expand; auto.
  apply Val.offset_ptr_inject. auto.
Qed.  

Lemma nextinstr_nf_pres_inject : forall j rs1 rs2 sz,
    regset_inject j rs1 rs2 ->
    regset_inject j (nextinstr_nf rs1 sz) (nextinstr_nf rs2 sz).
Proof.
  intros. apply nextinstr_pres_inject.
  apply undef_regs_pres_inject. auto.
Qed. 


Lemma set_pair_pres_inject : forall j rs1 rs2 v1 v2 loc,
    regset_inject j rs1 rs2 ->
    Val.inject j v1 v2 ->
    regset_inject j (set_pair loc v1 rs1) (set_pair loc v2 rs2).
Proof.
  intros. unfold set_pair, Asm.set_pair. destruct loc; simpl.
  - apply regset_inject_expand; auto.
  - apply regset_inject_expand; auto.
    apply regset_inject_expand; auto.
    apply Val.hiword_inject; auto.
    apply Val.loword_inject; auto.
Qed.

Lemma vinject_pres_not_vundef : forall j v1 v2,
  Val.inject j v1 v2 -> v1 <> Vundef -> v2 <> Vundef.
Proof.
  intros. destruct v1; inversion H; subst; auto.
  congruence.
Qed.

Lemma vinject_pres_has_type : forall j v1 v2 t,
    Val.inject j v1 v2 -> v1 <> Vundef ->
    Val.has_type v1 t -> Val.has_type v2 t.
Proof.
  intros. destruct v1; inversion H; subst; simpl in H; auto. 
  congruence.
Qed.

Lemma inject_decr : forall b j j' m1 m2 b' ofs,
  Mem.valid_block m1 b -> inject_incr j j' -> inject_separated j j' m1 m2 ->
  j' b = Some (b', ofs) -> j b = Some (b', ofs).
Proof.
  intros. destruct (j b) eqn:JB.
  - unfold inject_incr in *. destruct p. exploit H0; eauto.
    intros. congruence.
  - unfold inject_separated in *. exploit H1; eauto.
    intros (NVALID1 & NVALID2). congruence.
Qed.

Lemma inject_pres_match_sminj : 
  forall j j' m1 m2 gm lm (ms: match_sminj gm lm j), 
    glob_block_valid m1 -> inject_incr j j' -> inject_separated j j' m1 m2 -> 
    match_sminj gm lm j'.
Proof.
  unfold glob_block_valid.
  intros. inversion ms. constructor; intros.
  - 
    eapply (agree_sminj_instr0 b b'); eauto.
    unfold Genv.find_funct_ptr in H2. destruct (Genv.find_def ge b) eqn:FDEF; try congruence.
    exploit H; eauto. intros.
    eapply inject_decr; eauto.
  - 
    exploit agree_sminj_glob0; eauto. 
    intros (ofs' & b0 & b' & FSYM & GLBL & JB).
    eexists; eexists; eexists; eauto.
  - 
    exploit agree_sminj_lbl0; eauto.
Qed.

(* Lemma inject_pres_globs_inj_into_flatmem : forall j j' m1 m2, *)
(*     glob_block_valid m1 -> inject_incr j j' -> inject_separated j j' m1 m2 ->  *)
(*     globs_inj_into_flatmem j -> globs_inj_into_flatmem j'. *)
(* Proof. *)
(*   unfold globs_inj_into_flatmem, glob_block_valid. intros. *)
(*   exploit H; eauto. intros. *)
(*   assert (j b = Some (b', ofs')) by (eapply inject_decr; eauto). *)
(*   eapply H2; eauto. *)
(* Qed. *)


Lemma inject_pres_valid_instr_offset_is_internal : forall j j' m1 m2,
    glob_block_valid m1 -> inject_incr j j' -> inject_separated j j' m1 m2 -> 
    valid_instr_offset_is_internal j -> valid_instr_offset_is_internal j'.
Proof.
  unfold glob_block_valid.
  unfold valid_instr_offset_is_internal. intros.
  eapply H2; eauto.
  unfold Genv.find_funct_ptr in H3. destruct (Genv.find_def ge b) eqn:FDEF; try congruence.
  exploit H; eauto. intros.
  eapply inject_decr; eauto.
Qed.

Lemma inject_pres_extfun_entry_is_external : forall j j' m1 m2,
    glob_block_valid m1 -> inject_incr j j' -> inject_separated j j' m1 m2 -> 
    extfun_entry_is_external j -> extfun_entry_is_external j'.
Proof.
  unfold glob_block_valid.
  unfold extfun_entry_is_external. intros.
  eapply H2; eauto.
  unfold Genv.find_funct_ptr in H3. destruct (Genv.find_def ge b) eqn:FDEF; try congruence.
  exploit H; eauto. intros.
  eapply inject_decr; eauto.
Qed.

Lemma inject_pres_match_find_funct : forall j j' m1 m2,
    glob_block_valid m1 -> inject_incr j j' -> inject_separated j j' m1 m2 -> 
    match_find_funct j -> match_find_funct j'.
Proof.
  unfold glob_block_valid, match_find_funct. intros.
  eapply H2; eauto.
  unfold Genv.find_funct_ptr in H3. destruct (Genv.find_def ge b) eqn:FDEF; try congruence.
  exploit H; eauto. intros.
  eapply inject_decr; eauto.
Qed.  

Remark mul_inject:
  forall f v1 v1' v2 v2',
  Val.inject f v1 v1' ->
  Val.inject f v2 v2' ->
  Val.inject f (Val.mul v1 v2) (Val.mul v1' v2').
Proof.
  intros. unfold Val.mul. destruct v1, v2; simpl; auto.
  inversion H; inversion H0; subst. auto.
Qed.

Remark mull_inject:
  forall f v1 v1' v2 v2',
  Val.inject f v1 v1' ->
  Val.inject f v2 v2' ->
  Val.inject f (Val.mull v1 v2) (Val.mull v1' v2').
Proof.
Proof.
  intros. unfold Val.mull. destruct v1, v2; simpl; auto.
  inversion H; inversion H0; subst. auto.
Qed.

Remark mulhs_inject:
  forall f v1 v1' v2 v2',
  Val.inject f v1 v1' ->
  Val.inject f v2 v2' ->
  Val.inject f (Val.mulhs v1 v2) (Val.mulhs v1' v2').
Proof.
  intros. unfold Val.mulhs. destruct v1, v2; simpl; auto.
  inversion H; inversion H0; subst. auto.
Qed.


Lemma inject_symbol_sectlabel : forall gm lm j id lbl ofs,
    match_sminj gm lm j ->
    gm id = Some lbl ->
    Val.inject j (Globalenvs.Genv.symbol_address ge id ofs) (Genv.symbol_address tge lbl ofs).
Proof.
  unfold Globalenvs.Genv.symbol_address.
  intros.
  destruct (Genv.find_symbol ge id) eqn:FINDSYM; auto.
  inv H. exploit agree_sminj_glob0; eauto.
  intros (ofs' & b0 & b' & FSYM & SBOFS & JB).  
  rewrite FSYM in FINDSYM; inv FINDSYM.
  exploit Genv.symbol_address_offset; eauto. intro SYMADDR. rewrite SYMADDR.
  eapply Val.inject_ptr. eauto.
  rewrite Ptrofs.repr_unsigned. apply Ptrofs.add_commut.
Qed.

Lemma add_undef : forall v,
  Val.add v Vundef = Vundef.
Proof.
  intros; destruct v; simpl; auto.
Qed.

Lemma addl_undef : forall v,
  Val.addl v Vundef = Vundef.
Proof.
  intros; destruct v; simpl; auto.
Qed.

Ltac simpl_goal :=
  repeat match goal with
         | [ |- context [ Int.add Int.zero _ ] ] =>
           rewrite Int.add_zero_l
         | [ |- context [ Int64.add Int64.zero _ ] ] =>
           rewrite Int64.add_zero_l
         | [ |- context [Ptrofs.add _ (Ptrofs.of_int Int.zero)] ] =>
           rewrite Ptrofs.add_zero
         | [ |- context [Ptrofs.add _ (Ptrofs.of_int64 Int64.zero)] ] =>
           rewrite Ptrofs.add_zero
         | [ |- context [Ptrofs.add Ptrofs.zero _] ] =>
           rewrite Ptrofs.add_zero_l
         | [ |- context [Ptrofs.repr (Ptrofs.unsigned _)] ] =>
           rewrite Ptrofs.repr_unsigned
         end.

Ltac solve_symb_inj :=
  match goal with
  | [  H1 : Globalenvs.Genv.symbol_address _ _ _ = _,
       H2 : Genv.symbol_address _ _ _ = _ |- _ ] =>
    exploit inject_symbol_sectlabel; eauto;
    rewrite H1, H2; auto
  end.

Ltac destr_pair_if :=
  repeat match goal with
         | [ |- context [match ?a with pair _ _ => _ end] ] =>
           destruct a eqn:?
         | [ |- context [if ?h then _ else _] ] =>
           destruct h eqn:?
         end.

Ltac inject_match :=
  match goal with
  | [ |- Val.inject ?j (match ?a with _ => _ end) (match ?b with _ => _ end) ] =>
    assert (Val.inject j a b)
  end.

Ltac inv_valinj :=
  match goal with
         | [ H : Val.inject _ (Vint _) _ |- _ ] =>
           inversion H; subst
         | [ H : Val.inject _ (Vlong _) _ |- _ ] =>
           inversion H; subst
         | [ H : Val.inject _ (Vptr _ _) _ |- _ ] =>
           inversion H; subst
         end.

Ltac destr_valinj_right H :=
  match type of H with
  | Val.inject _ _ ?a =>
    destruct a eqn:?
  end.

Ltac destr_valinj_left H :=
  match type of H with
  | Val.inject _ ?a ?b =>
    destruct a eqn:?
  end.

Lemma eval_addrmode32_inject: forall gm lm j a1 a2 rs1 rs2,
    match_sminj gm lm j ->
    regset_inject j rs1 rs2 ->
    transl_addr_mode gm a1 = OK a2 ->
    Val.inject j (Asm.eval_addrmode32 ge a1 rs1) (FlatAsm.eval_addrmode32 tge a2 rs2).
Proof.
  intros. unfold Asm.eval_addrmode32, FlatAsm.eval_addrmode32.
  destruct a1. destruct base, ofs, const; simpl in *; monadInvX H1; simpl; simpl_goal; auto.
  - apply Val.add_inject; auto. destr_pair_if; repeat apply Val.add_inject; auto.
    apply mul_inject; auto.
  - destr_pair_if;
      try (repeat apply Val.add_inject; auto);
      try (eapply inject_symbol_sectlabel; eauto).
    apply mul_inject; auto.
  - apply Val.add_inject; auto.
  - apply Val.add_inject; auto.
    destruct (Globalenvs.Genv.symbol_address ge i0 i1) eqn:SYMADDR; auto.
    simpl_goal.
    exploit inject_symbol_sectlabel; eauto.
    rewrite SYMADDR. intros. inv H1.
  - destr_pair_if.
    + inject_match.
      apply Val.add_inject; auto.
      destruct (Val.add (rs1 i) (Vint (Int.repr z))); auto.
      inv_valinj. simpl_goal. congruence.
    + inject_match. apply Val.add_inject; auto.
      destruct (Val.add (rs1 i) (Vint (Int.repr z))); auto;
      inv_valinj; simpl_goal; congruence.
    + inject_match. repeat apply Val.add_inject; auto.
      apply mul_inject; auto.
      destruct (Val.add (Val.mul (rs1 i) (Vint (Int.repr z0))) (Vint (Int.repr z))); auto;
      inv_valinj; simpl_goal; congruence.
    + inject_match. repeat apply Val.add_inject; auto.
      apply mul_inject; auto.
      destruct (Val.add (Val.mul (rs1 i) (Vint (Int.repr z0))) (Vint (Int.repr z))); auto;
      inv_valinj; simpl_goal; congruence.
  - destr_pair_if.
    + inject_match.
      apply Val.add_inject; auto.
      eapply inject_symbol_sectlabel; eauto.
      destruct (Val.add (rs1 i1) (Globalenvs.Genv.symbol_address ge i i0)); auto.
      inv_valinj. simpl_goal. congruence.
    + inject_match. apply Val.add_inject; auto.
      eapply inject_symbol_sectlabel; eauto.
      destruct (Val.add (rs1 i1) (Globalenvs.Genv.symbol_address ge i i0)); auto;
      inv_valinj; simpl_goal; congruence.
    + inject_match. repeat apply Val.add_inject; auto.
      apply mul_inject; auto.
      eapply inject_symbol_sectlabel; eauto.
      destruct (Val.add (Val.mul (rs1 i1) (Vint (Int.repr z))) (Globalenvs.Genv.symbol_address ge i i0)); auto;
      inv_valinj; simpl_goal; congruence.
    + inject_match. repeat apply Val.add_inject; auto.
      apply mul_inject; auto.
      eapply inject_symbol_sectlabel; eauto.
      destruct (Val.add (Val.mul (rs1 i1) (Vint (Int.repr z))) (Globalenvs.Genv.symbol_address ge i i0)); auto;
      inv_valinj; simpl_goal; congruence.
  - inject_match.
    +  destruct (Globalenvs.Genv.symbol_address ge i i0) eqn:EQ; auto.
       unfold Globalenvs.Genv.symbol_address in EQ. destruct (Genv.find_symbol ge i); inv EQ.
    + destr_valinj_left H1; auto. destruct Archi.ptr64; inv H1.
Qed.

Lemma eval_addrmode64_inject: forall gm lm j a1 a2 rs1 rs2,
    match_sminj gm lm j ->
    regset_inject j rs1 rs2 ->
    transl_addr_mode gm a1 = OK a2 ->
    Val.inject j (Asm.eval_addrmode64 ge a1 rs1) (FlatAsm.eval_addrmode64 tge a2 rs2).
Proof.
  intros. unfold Asm.eval_addrmode64, FlatAsm.eval_addrmode64.
  destruct a1, a2. destruct base, ofs, const; simpl in *; monadInvX H1; simpl; simpl_goal;
  try apply Val.add_inject; auto.
  - destr_pair_if.
    + repeat apply Val.addl_inject; auto.
    + repeat apply Val.addl_inject; auto.
      apply mull_inject; auto.
  - destr_pair_if.
    + repeat apply Val.addl_inject; auto.
      eapply inject_symbol_sectlabel; eauto.
    + repeat apply Val.addl_inject; auto.
      apply mull_inject; auto.
      eapply inject_symbol_sectlabel; eauto.
  - simpl_goal. apply Val.addl_inject; auto.
  - apply Val.addl_inject; auto.
    destruct (Globalenvs.Genv.symbol_address ge i0 i1) eqn:EQ; auto.
    unfold Globalenvs.Genv.symbol_address in EQ. destruct (Genv.find_symbol ge i0); inv EQ.
    destruct Archi.ptr64; auto. simpl_goal.
    exploit inject_symbol_sectlabel; eauto. rewrite EQ. unfold Genv.symbol_address, Genv.label_to_ptr.
    auto.
  - destr_pair_if.
    + inject_match.
      apply Val.addl_inject; auto.
      destruct (Val.addl (rs1 i) (Vlong (Int64.repr z))); simpl_goal; auto;
      inv_valinj; simpl_goal; congruence.
    + inject_match. apply Val.addl_inject; auto.
      destruct (Val.addl (rs1 i) (Vlong (Int64.repr z))); auto;
      inv_valinj; simpl_goal; congruence.
    + inject_match. repeat apply Val.addl_inject; auto.
      apply mull_inject; auto.
      destruct (Val.addl (Val.mull (rs1 i) (Vlong (Int64.repr z0))) (Vlong (Int64.repr z))); auto;
      inv_valinj; simpl_goal; congruence.
    + inject_match. repeat apply Val.addl_inject; auto.
      apply mull_inject; auto.
      destruct (Val.addl (Val.mull (rs1 i) (Vlong (Int64.repr z0))) (Vlong (Int64.repr z))); auto;
      inv_valinj; simpl_goal; congruence.
  - destr_pair_if.
    + inject_match.
      apply Val.addl_inject; auto.
      eapply inject_symbol_sectlabel; eauto.
      destruct (Val.addl (rs1 i1) (Globalenvs.Genv.symbol_address ge i i0)); auto;
      inv_valinj; simpl_goal; congruence.
    + inject_match. apply Val.addl_inject; auto.
      eapply inject_symbol_sectlabel; eauto.
      destruct (Val.addl (rs1 i1) (Globalenvs.Genv.symbol_address ge i i0)); auto;
      inv_valinj; simpl_goal; congruence.
    + inject_match. repeat apply Val.addl_inject; auto.
      apply mull_inject; auto.
      eapply inject_symbol_sectlabel; eauto.
      destruct (Val.addl (Val.mull (rs1 i1) (Vlong (Int64.repr z))) (Globalenvs.Genv.symbol_address ge i i0)); auto;
      inv_valinj; simpl_goal; congruence.
    + inject_match. repeat apply Val.addl_inject; auto.
      apply mull_inject; auto.
      eapply inject_symbol_sectlabel; eauto.
      destruct (Val.addl (Val.mull (rs1 i1) (Vlong (Int64.repr z))) (Globalenvs.Genv.symbol_address ge i i0)); auto;
      inv_valinj; simpl_goal; congruence.
  - inject_match.
    + destruct (Globalenvs.Genv.symbol_address ge i i0) eqn:EQ; auto.
      unfold Globalenvs.Genv.symbol_address in EQ. destruct (Genv.find_symbol ge i); inv EQ.
      destruct Archi.ptr64; auto. simpl_goal.
      exploit inject_symbol_sectlabel; eauto. rewrite EQ. unfold Genv.symbol_address, Genv.label_to_ptr.
      auto.
    + destr_valinj_left H1; auto; destruct Archi.ptr64; inv H1.
      simpl_goal. eapply Val.inject_ptr; eauto.
Qed.

Lemma eval_addrmode_inject: forall gm lm j a1 a2 rs1 rs2,
    match_sminj gm lm j ->
    regset_inject j rs1 rs2 ->
    transl_addr_mode gm a1 = OK a2 ->
    Val.inject j (Asm.eval_addrmode ge a1 rs1) (FlatAsm.eval_addrmode tge a2 rs2).
Proof.
  intros. unfold Asm.eval_addrmode, eval_addrmode. destruct Archi.ptr64.
  + eapply eval_addrmode64_inject; eauto.
  + eapply eval_addrmode32_inject; eauto.
Qed.

Lemma exec_load_step: forall j rs1 rs2 m1 m2 rs1' m1' gm lm sz chunk rd a1 a2
                          (MINJ: Mem.inject j (def_frame_inj m1) m1 m2)
                          (MATCHSMINJ: match_sminj gm lm j)
                          (* (GINJFLATMEM: globs_inj_into_flatmem j) *)
                          (INSTRINTERNAL: valid_instr_offset_is_internal j)
                          (EXTEXTERNAL: extfun_entry_is_external j)
                          (MATCHFINDFUNCT: match_find_funct j)
                          (RSINJ: regset_inject j rs1 rs2)
                          (GBVALID: glob_block_valid m1)
                          (GMUNDEF: gid_map_for_undef_syms gm),
    Asm.exec_load ge chunk m1 a1 rs1 rd sz = Next rs1' m1' ->
    transl_addr_mode gm a1 = OK a2 ->
    exists rs2' m2',
      FlatAsm.exec_load tge chunk m2 a2 rs2 rd sz = Next rs2' m2' /\
      match_states (State rs1' m1') (State rs2' m2').
Proof.
  intros. unfold Asm.exec_load in *.  
  exploit eval_addrmode_inject; eauto. intro EMODINJ. 
  destruct (Mem.loadv chunk m1 (Asm.eval_addrmode ge a1 rs1)) eqn:MLOAD; try congruence.
  exploit Mem.loadv_inject; eauto. intros (v2 & MLOADV & VINJ).
  eexists. eexists. split.
  - unfold exec_load. rewrite MLOADV. auto.
  - inv H. eapply match_states_intro; eauto.
    apply nextinstr_pres_inject. apply undef_regs_pres_inject.
    apply regset_inject_expand; eauto.
Qed.

Lemma store_pres_glob_block_valid : forall m1 chunk b v ofs m2,
  Mem.store chunk m1 b ofs v = Some m2 -> glob_block_valid m1 -> glob_block_valid m2.
Proof.
  unfold glob_block_valid in *. intros.
  eapply Mem.store_valid_block_1; eauto.
Qed.

Lemma storev_pres_glob_block_valid : forall m1 chunk ptr v m2,
  Mem.storev chunk m1 ptr v = Some m2 -> glob_block_valid m1 -> glob_block_valid m2.
Proof.
  unfold Mem.storev. intros. destruct ptr; try congruence.
  eapply store_pres_glob_block_valid; eauto.
Qed.

Lemma exec_store_step: forall j rs1 rs2 m1 m2 rs1' m1' gm lm sz chunk r a1 a2 dregs
                         (MINJ: Mem.inject j (def_frame_inj m1) m1 m2)
                         (MATCHSMINJ: match_sminj gm lm j)
                         (* (GINJFLATMEM: globs_inj_into_flatmem j) *)
                         (INSTRINTERNAL: valid_instr_offset_is_internal j)
                         (EXTEXTERNAL: extfun_entry_is_external j)
                         (MATCHFINDFUNCT: match_find_funct j)
                         (RSINJ: regset_inject j rs1 rs2)
                         (GBVALID: glob_block_valid m1)
                         (GMUNDEF: gid_map_for_undef_syms gm),
    Asm.exec_store ge chunk m1 a1 rs1 r dregs sz = Next rs1' m1' ->
    transl_addr_mode gm a1 = OK a2 ->
    exists rs2' m2',
      FlatAsm.exec_store tge chunk m2 a2 rs2 r dregs sz = Next rs2' m2' /\
      match_states (State rs1' m1') (State rs2' m2').
Proof.
  intros. unfold Asm.exec_store in *.  
  exploit eval_addrmode_inject; eauto. intro EMODINJ. 
  destruct (Mem.storev chunk m1 (Asm.eval_addrmode ge a1 rs1) (rs1 r)) eqn:MSTORE; try congruence.
  exploit Mem.storev_mapped_inject; eauto. intros (m2' & MSTOREV & MINJ').
  eexists. eexists. split.
  - unfold exec_store. rewrite MSTOREV. auto.
  - inv H. eapply match_states_intro; eauto.
    erewrite <- storev_pres_def_frame_inj; eauto.
    apply nextinstr_pres_inject. repeat apply undef_regs_pres_inject. auto.
    eapply storev_pres_glob_block_valid; eauto.
Qed.

Inductive opt_val_inject (j:meminj) : option val -> option val -> Prop :=
| opt_val_inject_none v : opt_val_inject j None v
| opt_val_inject_some v1 v2 : Val.inject j v1 v2 -> 
                                opt_val_inject j (Some v1) (Some v2).

Lemma maketotal_inject : forall v1 v2 j,
    opt_val_inject j v1 v2 -> Val.inject j (Val.maketotal v1) (Val.maketotal v2).
Proof.
  intros. inversion H; simpl; subst; auto.
Qed.

Inductive opt_lessdef {A:Type} : option A -> option A -> Prop :=
| opt_lessdef_none v : opt_lessdef None v
| opt_lessdef_some v : opt_lessdef (Some v) (Some v). 

Lemma vzero_inject : forall j,
  Val.inject j Vzero Vzero.
Proof.
  intros. unfold Vzero. auto.
Qed.

Lemma vtrue_inject : forall j,
  Val.inject j Vtrue Vtrue.
Proof.
  intros. unfold Vtrue. auto.
Qed.

Lemma vfalse_inject : forall j,
  Val.inject j Vfalse Vfalse.
Proof.
  intros. unfold Vfalse. auto.
Qed.

Lemma vofbool_inject : forall j v,
  Val.inject j (Val.of_bool v) (Val.of_bool v).
Proof.
  destruct v; simpl.
  - apply vtrue_inject.
  - apply vfalse_inject.
Qed.
  
Lemma neg_inject : forall v1 v2 j,
    Val.inject j v1 v2 -> Val.inject j (Val.neg v1) (Val.neg v2).
Proof.
  intros. unfold Val.neg. 
  destruct v1; auto. inv H. auto.
Qed.

Lemma negl_inject : forall v1 v2 j,
    Val.inject j v1 v2 -> Val.inject j (Val.negl v1) (Val.negl v2).
Proof.
  intros. unfold Val.negl. 
  destruct v1; auto. inv H. auto.
Qed.

Lemma mullhs_inject : forall v1 v2 v1' v2' j,
    Val.inject j v1 v2 -> Val.inject j v1' v2' -> Val.inject j (Val.mullhs v1 v1') (Val.mullhs v2 v2').
Proof.
  intros. unfold Val.mullhs. 
  destruct v1; auto. inv H. 
  destruct v1'; auto. inv H0. auto.
Qed.

Lemma mullhu_inject : forall v1 v2 v1' v2' j,
    Val.inject j v1 v2 -> Val.inject j v1' v2' -> Val.inject j (Val.mullhu v1 v1') (Val.mullhu v2 v2').
Proof.
  intros. unfold Val.mullhu. 
  destruct v1; auto. inv H. 
  destruct v1'; auto. inv H0. auto.
Qed.

Lemma mulhu_inject : forall v1 v2 v1' v2' j,
    Val.inject j v1 v2 -> Val.inject j v1' v2' -> Val.inject j (Val.mulhu v1 v1') (Val.mulhu v2 v2').
Proof.
  intros. unfold Val.mulhu. 
  destruct v1; auto. inv H. 
  destruct v1'; auto. inv H0. auto.
Qed.


Lemma shr_inject : forall v1 v2 v1' v2' j,
    Val.inject j v1 v2 -> Val.inject j v1' v2' -> Val.inject j (Val.shr v1 v1') (Val.shr v2 v2').
Proof.
  intros. unfold Val.shr. 
  destruct v1; auto. inv H. 
  destruct v1'; auto. inv H0. 
  destruct (Int.ltu i0 Int.iwordsize); auto.
Qed.

Lemma shrl_inject : forall v1 v2 v1' v2' j,
    Val.inject j v1 v2 -> Val.inject j v1' v2' -> Val.inject j (Val.shrl v1 v1') (Val.shrl v2 v2').
Proof.
  intros. unfold Val.shrl. 
  destruct v1; auto. inv H. 
  destruct v1'; auto. inv H0. 
  destruct (Int.ltu i0 Int64.iwordsize'); auto.
Qed.

Lemma shru_inject : forall v1 v2 v1' v2' j,
    Val.inject j v1 v2 -> Val.inject j v1' v2' -> Val.inject j (Val.shru v1 v1') (Val.shru v2 v2').
Proof.
  intros. unfold Val.shru. 
  destruct v1; auto. inv H. 
  destruct v1'; auto. inv H0. 
  destruct (Int.ltu i0 Int.iwordsize); auto.
Qed.

Lemma shrlu_inject : forall v1 v2 v1' v2' j,
    Val.inject j v1 v2 -> Val.inject j v1' v2' -> Val.inject j (Val.shrlu v1 v1') (Val.shrlu v2 v2').
Proof.
  intros. unfold Val.shrlu. 
  destruct v1; auto. inv H. 
  destruct v1'; auto. inv H0. 
  destruct (Int.ltu i0 Int64.iwordsize'); auto.
Qed.

Lemma or_inject : forall v1 v2 v1' v2' j,
    Val.inject j v1 v2 -> Val.inject j v1' v2' -> Val.inject j (Val.or v1 v1') (Val.or v2 v2').
Proof.
  intros. unfold Val.or. 
  destruct v1; auto. inv H. 
  destruct v1'; auto. inv H0. auto.
Qed.

Lemma orl_inject : forall v1 v2 v1' v2' j,
    Val.inject j v1 v2 -> Val.inject j v1' v2' -> Val.inject j (Val.orl v1 v1') (Val.orl v2 v2').
Proof.
  intros. unfold Val.orl. 
  destruct v1; auto. inv H. 
  destruct v1'; auto. inv H0. auto.
Qed.

Lemma ror_inject : forall v1 v2 v1' v2' j,
    Val.inject j v1 v2 -> Val.inject j v1' v2' -> Val.inject j (Val.ror v1 v1') (Val.ror v2 v2').
Proof.
  intros. unfold Val.ror. 
  destruct v1; auto. inv H. 
  destruct v1'; auto. inv H0. auto.
Qed.

Lemma rorl_inject : forall v1 v2 v1' v2' j,
    Val.inject j v1 v2 -> Val.inject j v1' v2' -> Val.inject j (Val.rorl v1 v1') (Val.rorl v2 v2').
Proof.
  intros. unfold Val.rorl. 
  destruct v1; auto. inv H. 
  destruct v1'; auto. inv H0. auto.
Qed.


Lemma xor_inject : forall v1 v2 v1' v2' j,
    Val.inject j v1 v2 -> Val.inject j v1' v2' -> Val.inject j (Val.xor v1 v1') (Val.xor v2 v2').
Proof.
  intros. unfold Val.xor. 
  destruct v1; auto. inv H. 
  destruct v1'; auto. inv H0. auto.
Qed.

Lemma xorl_inject : forall v1 v2 v1' v2' j,
    Val.inject j v1 v2 -> Val.inject j v1' v2' -> Val.inject j (Val.xorl v1 v1') (Val.xorl v2 v2').
Proof.
  intros. unfold Val.xorl. 
  destruct v1; auto. inv H. 
  destruct v1'; auto. inv H0. auto.
Qed.

Lemma and_inject : forall v1 v2 v1' v2' j,
    Val.inject j v1 v2 -> Val.inject j v1' v2' -> Val.inject j (Val.and v1 v1') (Val.and v2 v2').
Proof.
  intros. unfold Val.and. 
  destruct v1; auto. inv H. 
  destruct v1'; auto. inv H0. auto.
Qed.

Lemma andl_inject : forall v1 v2 v1' v2' j,
    Val.inject j v1 v2 -> Val.inject j v1' v2' -> Val.inject j (Val.andl v1 v1') (Val.andl v2 v2').
Proof.
  intros. unfold Val.andl. 
  destruct v1; auto. inv H. 
  destruct v1'; auto. inv H0. auto.
Qed.

Lemma notl_inject : forall v1 v2 j,
    Val.inject j v1 v2 -> Val.inject j (Val.notl v1) (Val.notl v2).
Proof.
  intros. unfold Val.notl. 
  destruct v1; auto. inv H. auto.
Qed.

Lemma notint_inject : forall v1 v2 j,
    Val.inject j v1 v2 -> Val.inject j (Val.notint v1) (Val.notint v2).
Proof.
  intros. unfold Val.notint. 
  destruct v1; auto. inv H. auto.
Qed.

Lemma shl_inject : forall v1 v2 v1' v2' j,
    Val.inject j v1 v2 -> Val.inject j v1' v2' -> Val.inject j (Val.shl v1 v1') (Val.shl v2 v2').
Proof.
  intros. unfold Val.shl. 
  destruct v1; auto. inv H. 
  destruct v1'; auto. inv H0. 
  destruct (Int.ltu i0 Int.iwordsize); auto.
Qed.

Lemma shll_inject : forall v1 v2 v1' v2' j,
    Val.inject j v1 v2 -> Val.inject j v1' v2' -> Val.inject j (Val.shll v1 v1') (Val.shll v2 v2').
Proof.
  intros. unfold Val.shll. 
  destruct v1; auto. inv H. 
  destruct v1'; auto. inv H0. 
  destruct (Int.ltu i0 Int64.iwordsize'); auto.
Qed.

Lemma addf_inject : forall v1 v2 v1' v2' j,
    Val.inject j v1 v2 -> Val.inject j v1' v2' -> Val.inject j (Val.addf v1 v1') (Val.addf v2 v2').
Proof.
  intros. unfold Val.addf. 
  destruct v1; auto. inv H. 
  destruct v1'; auto. inv H0. auto.
Qed.

Lemma subf_inject : forall v1 v2 v1' v2' j,
    Val.inject j v1 v2 -> Val.inject j v1' v2' -> Val.inject j (Val.subf v1 v1') (Val.subf v2 v2').
Proof.
  intros. unfold Val.subf. 
  destruct v1; auto. inv H. 
  destruct v1'; auto. inv H0. auto.
Qed.

Lemma mulf_inject : forall v1 v2 v1' v2' j,
    Val.inject j v1 v2 -> Val.inject j v1' v2' -> Val.inject j (Val.mulf v1 v1') (Val.mulf v2 v2').
Proof.
  intros. unfold Val.mulf. 
  destruct v1; auto. inv H. 
  destruct v1'; auto. inv H0. auto.
Qed.

Lemma divf_inject : forall v1 v2 v1' v2' j,
    Val.inject j v1 v2 -> Val.inject j v1' v2' -> Val.inject j (Val.divf v1 v1') (Val.divf v2 v2').
Proof.
  intros. unfold Val.divf. 
  destruct v1; auto. inv H. 
  destruct v1'; auto. inv H0. auto.
Qed.

Lemma negf_inject : forall v1 v2 j,
    Val.inject j v1 v2 -> Val.inject j (Val.negf v1) (Val.negf v2).
Proof.
  intros. unfold Val.negf. 
  destruct v1; auto. inv H. auto.
Qed.

Lemma absf_inject : forall v1 v2 j,
    Val.inject j v1 v2 -> Val.inject j (Val.absf v1) (Val.absf v2).
Proof.
  intros. unfold Val.absf. 
  destruct v1; auto. inv H. auto.
Qed.

Lemma addfs_inject : forall v1 v2 v1' v2' j,
    Val.inject j v1 v2 -> Val.inject j v1' v2' -> Val.inject j (Val.addfs v1 v1') (Val.addfs v2 v2').
Proof.
  intros. unfold Val.addfs. 
  destruct v1; auto. inv H. 
  destruct v1'; auto. inv H0. auto.
Qed.

Lemma subfs_inject : forall v1 v2 v1' v2' j,
    Val.inject j v1 v2 -> Val.inject j v1' v2' -> Val.inject j (Val.subfs v1 v1') (Val.subfs v2 v2').
Proof.
  intros. unfold Val.subfs. 
  destruct v1; auto. inv H. 
  destruct v1'; auto. inv H0. auto.
Qed.

Lemma mulfs_inject : forall v1 v2 v1' v2' j,
    Val.inject j v1 v2 -> Val.inject j v1' v2' -> Val.inject j (Val.mulfs v1 v1') (Val.mulfs v2 v2').
Proof.
  intros. unfold Val.mulfs. 
  destruct v1; auto. inv H. 
  destruct v1'; auto. inv H0. auto.
Qed.

Lemma divfs_inject : forall v1 v2 v1' v2' j,
    Val.inject j v1 v2 -> Val.inject j v1' v2' -> Val.inject j (Val.divfs v1 v1') (Val.divfs v2 v2').
Proof.
  intros. unfold Val.divfs. 
  destruct v1; auto. inv H. 
  destruct v1'; auto. inv H0. auto.
Qed.

Lemma negfs_inject : forall v1 v2 j,
    Val.inject j v1 v2 -> Val.inject j (Val.negfs v1) (Val.negfs v2).
Proof.
  intros. unfold Val.negfs. 
  destruct v1; auto. inv H. auto.
Qed.

Lemma absfs_inject : forall v1 v2 j,
    Val.inject j v1 v2 -> Val.inject j (Val.absfs v1) (Val.absfs v2).
Proof.
  intros. unfold Val.absfs. 
  destruct v1; auto. inv H. auto.
Qed.

(* Injection for cmpu_bool and cmplu_bool *)
Lemma valid_ptr_inj : forall j m m',
    Mem.inject j (def_frame_inj m) m m' ->
    forall b i b' delta,                                  
      j b = Some (b', delta) ->
      Mem.valid_pointer m b (Ptrofs.unsigned i) = true ->
      Mem.valid_pointer m' b' (Ptrofs.unsigned (Ptrofs.add i (Ptrofs.repr delta))) = true.
Proof.
  intros. eapply Mem.valid_pointer_inject'; eauto.
Qed.


Lemma weak_valid_ptr_inj: forall j m m',
  Mem.inject j (def_frame_inj m) m m' ->
  forall b1 ofs b2 delta,
  j b1 = Some(b2, delta) ->
  Mem.weak_valid_pointer m b1 (Ptrofs.unsigned ofs) = true ->
  Mem.weak_valid_pointer m' b2 (Ptrofs.unsigned (Ptrofs.add ofs (Ptrofs.repr delta))) = true.
Proof.
  intros. eapply Mem.weak_valid_pointer_inject'; eauto.
Qed.

Lemma weak_valid_ptr_no_overflow: forall j m m',
  Mem.inject j (def_frame_inj m) m m' ->
  forall b1 ofs b2 delta,
  j b1 = Some(b2, delta) ->
  Mem.weak_valid_pointer m b1 (Ptrofs.unsigned ofs) = true ->
  0 <= Ptrofs.unsigned ofs + Ptrofs.unsigned (Ptrofs.repr delta) <= Ptrofs.max_unsigned.
Proof.
  intros. eapply Mem.weak_valid_pointer_inject_no_overflow; eauto.
Qed.

Lemma valid_different_ptrs_inj: forall j m m',
  Mem.inject j (def_frame_inj m) m m' ->
  forall b1 ofs1 b2 ofs2 b1' delta1 b2' delta2,
  b1 <> b2 ->
  Mem.valid_pointer m b1 (Ptrofs.unsigned ofs1) = true ->
  Mem.valid_pointer m b2 (Ptrofs.unsigned ofs2) = true ->
  j b1 = Some (b1', delta1) ->
  j b2 = Some (b2', delta2) ->
  b1' <> b2' \/
  Ptrofs.unsigned (Ptrofs.add ofs1 (Ptrofs.repr delta1)) <> Ptrofs.unsigned (Ptrofs.add ofs2 (Ptrofs.repr delta2)).
Proof.
  intros. eapply Mem.different_pointers_inject; eauto.
Qed.

Definition cmpu_bool_inject := fun j m m' (MINJ: Mem.inject j (def_frame_inj m) m m') =>
                     Val.cmpu_bool_inject j (Mem.valid_pointer m) (Mem.valid_pointer m')
                                          (valid_ptr_inj j m m' MINJ)
                                          (weak_valid_ptr_inj j m m' MINJ)
                                          (weak_valid_ptr_no_overflow j m m' MINJ)
                                          (valid_different_ptrs_inj j m m' MINJ).

Lemma cmpu_bool_lessdef : forall j v1 v2 v1' v2' m m' c,
    Val.inject j v1 v1' -> Val.inject j v2 v2' ->
    Mem.inject j (def_frame_inj m) m m' ->
    opt_lessdef (Val.cmpu_bool (Mem.valid_pointer m) c v1 v2)
                (Val.cmpu_bool (Mem.valid_pointer m') c v1' v2').
Proof.
  intros. destruct (Val.cmpu_bool (Mem.valid_pointer m) c v1 v2) eqn:EQ.
  - exploit (cmpu_bool_inject j m m' H1 c v1 v2); eauto.
    intros. rewrite H2. constructor.
  - constructor.
Qed.

Definition cmplu_bool_inject := fun j m m' (MINJ: Mem.inject j (def_frame_inj m) m m') =>
                     Val.cmplu_bool_inject j (Mem.valid_pointer m) (Mem.valid_pointer m')
                                           (valid_ptr_inj j m m' MINJ)
                                           (weak_valid_ptr_inj j m m' MINJ)
                                           (weak_valid_ptr_no_overflow j m m' MINJ)
                                           (valid_different_ptrs_inj j m m' MINJ).


Lemma cmplu_bool_lessdef : forall j v1 v2 v1' v2' m m' c,
    Val.inject j v1 v1' -> Val.inject j v2 v2' ->
    Mem.inject j (def_frame_inj m) m m' ->
    opt_lessdef (Val.cmplu_bool (Mem.valid_pointer m) c v1 v2)
                (Val.cmplu_bool (Mem.valid_pointer m') c v1' v2').
Proof.
  intros. destruct (Val.cmplu_bool (Mem.valid_pointer m) c v1 v2) eqn:EQ.
  - exploit (cmplu_bool_inject j m m' H1 c v1 v2); eauto.
    intros. rewrite H2. constructor.
  - constructor.
Qed.

Lemma val_of_optbool_lessdef : forall j v1 v2,
    opt_lessdef v1 v2 -> Val.inject j (Val.of_optbool v1) (Val.of_optbool v2).
Proof.
  intros. destruct v1; auto.
  simpl. inv H. destruct b; constructor.
Qed.

Lemma cmpu_inject : forall j v1 v2 v1' v2' m m' c,
    Val.inject j v1 v1' -> Val.inject j v2 v2' ->
    Mem.inject j (def_frame_inj m) m m' ->
    Val.inject j (Val.cmpu (Mem.valid_pointer m) c v1 v2)
               (Val.cmpu (Mem.valid_pointer m') c v1' v2').
Proof.
  intros. unfold Val.cmpu.
  exploit (cmpu_bool_lessdef j v1 v2); eauto. intros. 
  exploit val_of_optbool_lessdef; eauto.
Qed.

Lemma val_negative_inject: forall j v1 v2,
  Val.inject j v1 v2 -> Val.inject j (Val.negative v1) (Val.negative v2).
Proof.
  intros. unfold Val.negative. destruct v1; auto.
  inv H. auto.
Qed.

Lemma val_negativel_inject: forall j v1 v2,
  Val.inject j v1 v2 -> Val.inject j (Val.negativel v1) (Val.negativel v2).
Proof.
  intros. unfold Val.negativel. destruct v1; auto.
  inv H. auto.
Qed.

Lemma sub_overflow_inject : forall v1 v2 v1' v2' j,
    Val.inject j v1 v2 -> Val.inject j v1' v2' -> 
    Val.inject j (Val.sub_overflow v1 v1') (Val.sub_overflow v2 v2').
Proof.
  intros. unfold Val.sub_overflow. 
  destruct v1; auto. inv H. 
  destruct v1'; auto. inv H0. auto.
Qed.

Lemma subl_overflow_inject : forall v1 v2 v1' v2' j,
    Val.inject j v1 v2 -> Val.inject j v1' v2' -> 
    Val.inject j (Val.subl_overflow v1 v1') (Val.subl_overflow v2 v2').
Proof.
  intros. unfold Val.subl_overflow. 
  destruct v1; auto. inv H. 
  destruct v1'; auto. inv H0. auto.
Qed.

Lemma compare_ints_inject: forall j v1 v2 v1' v2' rs rs' m m',
    Val.inject j v1 v1' -> Val.inject j v2 v2' ->
    Mem.inject j (def_frame_inj m) m m' ->
    regset_inject j rs rs' -> 
    regset_inject j (compare_ints v1 v2 rs m) (compare_ints v1' v2' rs' m').
Proof.
  intros. unfold compare_ints, Asm.compare_ints.
  repeat apply regset_inject_expand; auto.
  - apply cmpu_inject; auto.
  - apply cmpu_inject; auto.
  - apply val_negative_inject. apply Val.sub_inject; auto.
  - apply sub_overflow_inject; auto.
Qed.

Lemma cmplu_lessdef : forall j v1 v2 v1' v2' m m' c,
    Val.inject j v1 v1' -> Val.inject j v2 v2' ->
    Mem.inject j (def_frame_inj m) m m' ->
    opt_val_inject j (Val.cmplu (Mem.valid_pointer m) c v1 v2)
                     (Val.cmplu (Mem.valid_pointer m') c v1' v2').
Proof.
  intros. unfold Val.cmplu.
  exploit (cmplu_bool_lessdef j v1 v2 v1' v2' m m' c); eauto. intros.
  inversion H2; subst; simpl; constructor.
  apply vofbool_inject.
Qed.

Lemma compare_longs_inject: forall j v1 v2 v1' v2' rs rs' m m',
    Val.inject j v1 v1' -> Val.inject j v2 v2' ->
    Mem.inject j (def_frame_inj m) m m' ->
    regset_inject j rs rs' -> 
    regset_inject j (compare_longs v1 v2 rs m) (compare_longs v1' v2' rs' m').
Proof.
  intros. unfold compare_longs, Asm.compare_longs.
  repeat apply regset_inject_expand; auto.
  - unfold Val.cmplu.
    exploit (cmplu_bool_lessdef j v1 v2 v1' v2' m m' Ceq); eauto. intros.
    inversion H3; subst.
    + simpl. auto. 
    + simpl. apply vofbool_inject.
  - unfold Val.cmplu.
    exploit (cmplu_bool_lessdef j v1 v2 v1' v2' m m' Clt); eauto. intros.
    inversion H3; subst.
    + simpl. auto. 
    + simpl. apply vofbool_inject.
  - apply val_negativel_inject. apply Val.subl_inject; auto.
  - apply subl_overflow_inject; auto.
Qed.

Ltac solve_val_inject :=
  match goal with
  (* | [ H : Val.inject _ (Vint _) (Vlong _) |- _] => inversion H *)
  (* | [ H : Val.inject _ (Vint _) (Vfloat _) |- _] => inversion H *)
  (* | [ H : Val.inject _ (Vint _) (Vsingle _) |- _] => inversion H *)
  (* | [ H : Val.inject _ (Vint _) (Vptr _ _) |- _] => inversion H *)
  (* | [ H : Val.inject _ (Vptr _ _) (Vlong _) |- _] => inversion H *)
  (* | [ H : Val.inject _ (Vptr _ _) (Vfloat _) |- _] => inversion H *)
  (* | [ H : Val.inject _ (Vptr _ _) (Vsingle _) |- _] => inversion H *)
  | [ H : Val.inject _ (Vfloat _) Vundef |- _] => inversion H
  | [ H : Val.inject _ (Vfloat _) (Vint _) |- _] => inversion H
  | [ H : Val.inject _ (Vfloat _) (Vlong _) |- _] => inversion H
  | [ H : Val.inject _ (Vfloat _) (Vsingle _) |- _] => inversion H
  | [ H : Val.inject _ (Vfloat _) (Vptr _ _) |- _] => inversion H
  | [ H : Val.inject _ (Vfloat _) (Vfloat _) |- _] => inv H; solve_val_inject
  | [ H : Val.inject _ (Vsingle _) Vundef |- _] => inversion H
  | [ H : Val.inject _ (Vsingle _) (Vint _) |- _] => inversion H
  | [ H : Val.inject _ (Vsingle _) (Vlong _) |- _] => inversion H
  | [ H : Val.inject _ (Vsingle _) (Vsingle _) |- _] => inv H; solve_val_inject
  | [ H : Val.inject _ (Vsingle _) (Vptr _ _) |- _] => inversion H
  | [ H : Val.inject _ (Vsingle _) (Vfloat _) |- _] => inversion H
  | [ |- Val.inject _ (Val.of_bool ?v) (Val.of_bool ?v) ] => apply vofbool_inject
  | [ |- Val.inject _ Vundef _ ] => auto
  end.

Ltac solve_regset_inject :=
  match goal with
  | [ H: regset_inject ?j ?rs1 ?rs2 |- regset_inject ?j (Asm.undef_regs ?uregs ?rs1) (Asm.undef_regs ?uregs ?rs2)] =>
    apply undef_regs_pres_inject; auto
  | [ |- regset_inject _ (Asm.undef_regs _ _) _ ] =>
    unfold Asm.undef_regs; solve_regset_inject
  | [ |- regset_inject _ _ (Asm.undef_regs _ _) ] =>
    unfold Asm.undef_regs; simpl; solve_regset_inject
  | [ |- regset_inject _ (?rs1 # ?r <- ?v1) (?rs2 # ?r <- ?v2) ] =>
    apply regset_inject_expand; [solve_regset_inject | solve_val_inject]
  | [ H: regset_inject ?j ?rs1 ?rs2 |- regset_inject ?j ?rs1 ?rs2 ] =>
    auto
  end.

Lemma compare_floats_inject: forall j v1 v2 v1' v2' rs rs',
    Val.inject j v1 v1' -> Val.inject j v2 v2' ->
    regset_inject j rs rs' -> 
    regset_inject j (compare_floats v1 v2 rs) (compare_floats v1' v2' rs').
Proof.
  intros. unfold compare_floats, Asm.compare_floats.
  destruct v1, v2, v1', v2'; try solve_regset_inject. 
Qed.

Lemma compare_floats32_inject: forall j v1 v2 v1' v2' rs rs',
    Val.inject j v1 v1' -> Val.inject j v2 v2' ->
    regset_inject j rs rs' -> 
    regset_inject j (compare_floats32 v1 v2 rs) (compare_floats32 v1' v2' rs').
Proof.
  intros. unfold compare_floats32, Asm.compare_floats32.
  destruct v1, v2, v1', v2'; try solve_regset_inject. 
Qed.

Lemma zero_ext_inject : forall v1 v2 n j,
    Val.inject j v1 v2 -> Val.inject j (Val.zero_ext n v1) (Val.zero_ext n v2).
Proof.
  intros. unfold Val.zero_ext. 
  destruct v1; auto. inv H. auto.
Qed.

Lemma sign_ext_inject : forall v1 v2 n j,
    Val.inject j v1 v2 -> Val.inject j (Val.sign_ext n v1) (Val.sign_ext n v2).
Proof.
  intros. unfold Val.sign_ext. 
  destruct v1; auto. inv H. auto.
Qed.

Lemma longofintu_inject : forall v1 v2 j,
    Val.inject j v1 v2 -> Val.inject j (Val.longofintu v1) (Val.longofintu v2).
Proof.
  intros. unfold Val.longofintu. 
  destruct v1; auto. inv H. auto.
Qed.

Lemma longofint_inject : forall v1 v2 j,
    Val.inject j v1 v2 -> Val.inject j (Val.longofint v1) (Val.longofint v2).
Proof.
  intros. unfold Val.longofint. 
  destruct v1; auto. inv H. auto.
Qed.

Lemma singleoffloat_inject : forall v1 v2 j,
    Val.inject j v1 v2 -> Val.inject j (Val.singleoffloat v1) (Val.singleoffloat v2).
Proof.
  intros. unfold Val.singleoffloat. 
  destruct v1; auto. inv H. auto.
Qed.

Lemma loword_inject : forall v1 v2 j,
    Val.inject j v1 v2 -> Val.inject j (Val.loword v1) (Val.loword v2).
Proof.
  intros. unfold Val.loword. 
  destruct v1; auto. inv H. auto.
Qed.

Lemma floatofsingle_inject : forall v1 v2 j,
    Val.inject j v1 v2 -> Val.inject j (Val.floatofsingle v1) (Val.floatofsingle v2).
Proof.
  intros. unfold Val.floatofsingle. 
  destruct v1; auto. inv H. auto.
Qed.

Lemma intoffloat_inject : forall j v1 v2,
  Val.inject j v1 v2 -> opt_val_inject j (Val.intoffloat v1) (Val.intoffloat v2).
Proof.
  intros. unfold Val.intoffloat. destruct v1; try constructor.
  inv H. destruct (Floats.Float.to_int f); simpl. 
  - constructor. auto.
  - constructor.
Qed.

Lemma floatofint_inject : forall j v1 v2,
  Val.inject j v1 v2 -> opt_val_inject j (Val.floatofint v1) (Val.floatofint v2).
Proof.
  intros. unfold Val.floatofint. destruct v1; try constructor.
  inv H. constructor; auto.
Qed.

Lemma intofsingle_inject : forall j v1 v2,
  Val.inject j v1 v2 -> opt_val_inject j (Val.intofsingle v1) (Val.intofsingle v2).
Proof.
  intros. unfold Val.intofsingle. destruct v1; try constructor.
  inv H. destruct (Floats.Float32.to_int f); simpl; constructor; auto.
Qed.

Lemma longoffloat_inject : forall j v1 v2,
  Val.inject j v1 v2 -> opt_val_inject j (Val.longoffloat v1) (Val.longoffloat v2).
Proof.
  intros. unfold Val.longoffloat. destruct v1; try constructor.
  inv H. destruct (Floats.Float.to_long f) eqn:EQ; simpl; constructor; auto.
Qed.

Lemma floatoflong_inject : forall j v1 v2,
  Val.inject j v1 v2 -> opt_val_inject j (Val.floatoflong v1) (Val.floatoflong v2).
Proof.
  intros. unfold Val.floatoflong. destruct v1; try constructor.
  inv H. constructor; auto. 
Qed.

Lemma longofsingle_inject : forall j v1 v2,
  Val.inject j v1 v2 -> opt_val_inject j (Val.longofsingle v1) (Val.longofsingle v2).
Proof.
  intros. unfold Val.longofsingle. destruct v1; try constructor.
  inv H. destruct (Floats.Float32.to_long f) eqn:EQ; simpl; constructor; auto.
Qed.

Lemma singleoflong_inject : forall j v1 v2,
  Val.inject j v1 v2 -> opt_val_inject j (Val.singleoflong v1) (Val.singleoflong v2).
Proof.
  intros. unfold Val.singleoflong. destruct v1; try constructor.
  inv H. constructor; auto.
Qed.

Lemma singleofint_inject : forall j v1 v2,
  Val.inject j v1 v2 -> opt_val_inject j (Val.singleofint v1) (Val.singleofint v2).
Proof.
  intros. unfold Val.singleofint. destruct v1; try constructor.
  inv H. constructor; auto.
Qed.
  
Ltac solve_store_load :=
  match goal with
  | [ H : Asm.exec_instr _ _ _ _ _ _ = Next _ _ |- _ ] =>
    unfold Asm.exec_instr in H; simpl in H; solve_store_load
  | [ H : Asm.exec_store _ _ _ _ _ _ _ _ = Next _ _ |- _ ] =>
    exploit exec_store_step; eauto
  | [ H : Asm.exec_load _ _ _ _ _ _ _ = Next _ _ |- _ ] =>
    exploit exec_load_step; eauto
  end.

Ltac solve_opt_lessdef := 
  match goal with
  | [ |- opt_lessdef (match ?rs1 ?r with
                     | _ => _
                     end) _ ] =>
    let EQ := fresh "EQ" in (destruct (rs1 r) eqn:EQ; solve_opt_lessdef)
  | [ |- opt_lessdef None _ ] => constructor
  | [ |- opt_lessdef (Some _) (match ?rs2 ?r with
                              | _ => _
                              end) ] =>
    let EQ := fresh "EQ" in (destruct (rs2 r) eqn:EQ; solve_opt_lessdef)
  | [ H1: regset_inject _ ?rs1 ?rs2, H2: ?rs1 ?r = _, H3: ?rs2 ?r = _ |- _ ] =>
    generalize (H1 r); rewrite H2, H3; clear H2 H3; inversion 1; subst; solve_opt_lessdef
  | [ |- opt_lessdef (Some ?v) (Some ?v) ] => constructor
  end.

Lemma eval_testcond_inject: forall j c rs1 rs2,
    regset_inject j rs1 rs2 ->
    opt_lessdef (Asm.eval_testcond c rs1) (Asm.eval_testcond c rs2).
Proof.
  intros. destruct c; simpl; try solve_opt_lessdef.
Qed.

Hint Resolve nextinstr_nf_pres_inject nextinstr_pres_inject regset_inject_expand 
  regset_inject_expand_vundef_left undef_regs_pres_inject 
  zero_ext_inject sign_ext_inject longofintu_inject longofint_inject
  singleoffloat_inject loword_inject floatofsingle_inject intoffloat_inject maketotal_inject
  intoffloat_inject floatofint_inject intofsingle_inject singleofint_inject
  longoffloat_inject floatoflong_inject longofsingle_inject singleoflong_inject
  eval_addrmode32_inject eval_addrmode64_inject eval_addrmode_inject
  neg_inject negl_inject Val.add_inject Val.addl_inject
  Val.sub_inject Val.subl_inject mul_inject mull_inject mulhs_inject mulhu_inject
  mullhs_inject mullhu_inject shr_inject shrl_inject or_inject orl_inject
  xor_inject xorl_inject and_inject andl_inject notl_inject
  shl_inject shll_inject vzero_inject notint_inject
  shru_inject shrlu_inject ror_inject rorl_inject
  compare_ints_inject compare_longs_inject compare_floats_inject compare_floats32_inject
  addf_inject subf_inject mulf_inject divf_inject negf_inject absf_inject
  addfs_inject subfs_inject mulfs_inject divfs_inject negfs_inject absfs_inject
  val_of_optbool_lessdef eval_testcond_inject Val.offset_ptr_inject: inject_db.

Ltac solve_exec_instr :=
  match goal with
  | [ |- Next _ _ = Next _ _ ] =>
    reflexivity
  | [ |- context [eval_testcond _ _] ]=>
    unfold eval_testcond; solve_exec_instr
  | [ H: Asm.eval_testcond ?c ?r = _ |- context [Asm.eval_testcond ?c ?r] ] =>
    rewrite H; solve_exec_instr
  | [ H: _ = Asm.eval_testcond ?c ?r |- context [Asm.eval_testcond ?c ?r] ] =>
    rewrite <- H; solve_exec_instr
  end.

Ltac solve_match_states :=
  match goal with
  | [ H: Asm.Stuck = Next _ _ |- _ ] => inv H
  | [ |- exists _, _ ] => eexists; solve_match_states
  | [ |- (FlatAsm.exec_instr _ _ _ _ = Next _ _) /\ match_states _ _ ] =>
    split; [simpl; solve_exec_instr | econstructor; eauto; solve_match_states]
  | [ |- regset_inject _ _ _ ] =>
    eauto 10 with inject_db
  end.

Ltac destr_eval_testcond :=
  match goal with
  | [ H : match Asm.eval_testcond ?c ?rs with | _ => _ end = Next _ _ |- _ ] =>
    let ETEQ := fresh "ETEQ" in (
      destruct (Asm.eval_testcond c rs) eqn:ETEQ); destr_eval_testcond
  | [ H : Some ?b = Asm.eval_testcond _ _ |- _ ] =>
    match b with
    | true => fail 1
    | false => fail 1
    | _ => destruct b; destr_eval_testcond
    end
  | [ H : Asm.eval_testcond _ _ = Some ?b |- _] =>
    match b with
    | true => fail 1
    | false => fail 1
    | _ => destruct b; destr_eval_testcond
    end
  | [ H : Asm.Next _ _ = Next _ _ |- _ ] =>
    inv H; destr_eval_testcond
  | [ H: opt_lessdef (Some true) (Asm.eval_testcond _ _) |- _ ] =>
    inv H; destr_eval_testcond
  | [ H: opt_lessdef (Some false) (Asm.eval_testcond _ _) |- _ ] =>
    inv H; destr_eval_testcond
  | _ => idtac
  end.

Ltac destr_match_outcome :=
  match goal with
  | [ H: Asm.Stuck = Next _ _ |- _ ] => inv H
  | [ H: Asm.Next _ _ = Next _ _ |- _ ] => inv H; destr_match_outcome
  | [ H: match ?a with _ => _ end = Next _ _ |- _] =>
    let EQ := fresh "EQ" in (destruct a eqn:EQ; destr_match_outcome)
  | _ => idtac
  end.


Lemma goto_label_pres_mem : forall f l rs1 m1 rs1' m1',
    Asm.goto_label ge f l rs1 m1 = Next rs1' m1' -> m1 = m1'.
Proof.
  unfold Asm.goto_label. intros.
  destruct (label_pos l 0 (Asm.fn_code f)); try inv H. 
  destruct (rs1 Asm.PC); try inv H1.
  destruct (Genv.find_funct_ptr ge b); try inv H0. auto.
Qed.

Lemma goto_label_inject : forall rs1 rs2 gm lm id b f l l' j m1 m2 rs1' m1' ofs
                            (MATCHSMINJ: match_sminj gm lm j)
                            (RINJ: regset_inject j rs1 rs2)
                            (MINJ:Mem.inject j (def_frame_inj m1) m1 m2),
    rs1 PC = Vptr b ofs ->
    Genv.find_symbol ge id = Some b ->
    Genv.find_funct_ptr ge b = Some (Internal f) ->
    Asm.goto_label ge f l rs1 m1 = Next rs1' m1' ->
    lm id l = Some l' ->
    exists rs2', goto_label tge l' rs2 m2 = Next rs2' m2 /\
            regset_inject j rs1' rs2' /\ Mem.inject j (def_frame_inj m1') m1' m2.
Proof.
  intros. unfold Asm.goto_label in H2.
  destruct (label_pos l 0 (Asm.fn_code f)) eqn:EQLBL; try inv H2.
  setoid_rewrite H in H5. rewrite H1 in H5. inv H5.
  exploit agree_sminj_lbl; eauto. intros. 
  eexists. split.
  unfold goto_label. auto. split; auto.
  repeat apply regset_inject_expand; auto. 
Qed.

Lemma goto_tbl_label_inject : forall gm lm id tbl tbl' l b f j rs1 rs2 m1 m2 rs1' m1' i ofs
                                (MATCHSMINJ: match_sminj gm lm j)
                                (RINJ: regset_inject j rs1 rs2)
                                (MINJ:Mem.inject j (def_frame_inj m1) m1 m2),
    rs1 PC = Vptr b ofs ->
    Genv.find_symbol ge id = Some b ->
    Genv.find_funct_ptr ge b = Some (Internal f) ->
    list_nth_z tbl i = Some l ->
    Asm.goto_label ge f l ((rs1 # RAX <- Vundef) # RDX <- Vundef) m1 = Next rs1' m1' ->
    transl_tbl lm id tbl = OK tbl' ->
    exists rs2' l', 
      list_nth_z tbl' i = Some l' /\
      FlatAsm.goto_label tge l' ((rs2 # RAX <- Vundef) # RDX <- Vundef) m2 = Next rs2' m2 /\
      regset_inject j rs1' rs2' /\ Mem.inject j (def_frame_inj m1') m1' m2.
Proof.
  induction tbl; simpl; intros.
  - congruence.
  - destruct (zeq i 0).
    + inv H2. monadInvX H4.
      exploit (goto_label_inject ((rs1 # RAX <- Vundef) # RDX <- Vundef) ((rs2 # RAX <- Vundef) # RDX <- Vundef)); eauto with inject_db. 
      intros (rs2' & GLBL & RSINJ' & MINJ').
      eexists; eexists. split. simpl. auto. split.
      rewrite GLBL. auto. split; eauto.
    + monadInvX H4.
      exploit (IHtbl x); eauto.
      intros (rs2' & l' & LNTH & GLBL & RSINJ' & MINJ').
      exists rs2', l'. split. simpl. erewrite zeq_false; auto. split; auto.
Qed.


(** The internal step preserves the invariant *)
Lemma exec_instr_step : forall j rs1 rs2 m1 m2 rs1' m1' gm lm i i' id sid ofs ofs' f b
                        (MINJ: Mem.inject j (def_frame_inj m1) m1 m2)
                        (MATCHSMINJ: match_sminj gm lm j)
                        (* (GINJFLATMEM: globs_inj_into_flatmem j) *)
                        (INSTRINTERNAL: valid_instr_offset_is_internal j)
                        (EXTEXTERNAL: extfun_entry_is_external j)
                        (MATCHFINDFUNCT: match_find_funct j)
                        (RSINJ: regset_inject j rs1 rs2)
                        (GBVALID: glob_block_valid m1)
                        (GMUNDEF: gid_map_for_undef_syms gm),
    rs1 PC = Vptr b ofs ->
    Genv.find_symbol ge id = Some b ->
    Genv.find_funct_ptr ge b = Some (Internal f) ->
    Asm.find_instr (Ptrofs.unsigned ofs) (Asm.fn_code f) = Some i ->
    RawAsm.exec_instr ge f i rs1 m1 = Next rs1' m1' ->
    transl_instr gm lm ofs' id sid i = OK i' ->
    exists rs2' m2',
      FlatAsm.exec_instr tge i' rs2 m2 = Next rs2' m2' /\
      match_states (State rs1' m1') (State rs2' m2').
Proof.
  intros. destruct i. destruct i; inv H3; simpl in *; monadInvX H4;
                        try first [solve_store_load |
                                   solve_match_states].

  - (* Pmov_rs *)
    apply nextinstr_nf_pres_inject.
    apply regset_inject_expand; auto.
    inv MATCHSMINJ.
    unfold Globalenvs.Genv.symbol_address.
    destruct (Genv.find_symbol ge id0) eqn:FINDSYM; auto.
    exploit agree_sminj_glob0; eauto.
    intros (ofs1 & b1 & b' & FSYM & GLBL & JB).
    rewrite FSYM in FINDSYM; inv FINDSYM. 
    rewrite GLBL.
    rewrite <- (Ptrofs.add_zero_l ofs1).
    eapply Val.inject_ptr; eauto.
    rewrite Ptrofs.repr_unsigned. auto.

  (* Divisions *)
  - unfold Asm.exec_instr in H6; simpl in H6.
    destr_match_outcome. 
    generalize (RSINJ Asm.RDX). generalize (RSINJ Asm.RAX). generalize (RSINJ r1).
    rewrite EQ, EQ0, EQ1. inversion 1; subst. inversion 1; subst. inversion 1; subst.
    eexists; eexists. split. simpl. setoid_rewrite <- H10. setoid_rewrite <- H8.
    setoid_rewrite <- H6. rewrite EQ2. auto.
    eapply match_states_intro; eauto with inject_db.

  - unfold Asm.exec_instr in H6; simpl in H6.
    destr_match_outcome. 
    generalize (RSINJ Asm.RDX). generalize (RSINJ Asm.RAX). generalize (RSINJ r1).
    rewrite EQ, EQ0, EQ1. inversion 1; subst. inversion 1; subst. inversion 1; subst.
    eexists; eexists. split. simpl. setoid_rewrite <- H10. setoid_rewrite <- H8.
    setoid_rewrite <- H6. rewrite EQ2. auto.
    eapply match_states_intro; eauto with inject_db.

  - unfold Asm.exec_instr in H6; simpl in H6.
    destr_match_outcome. 
    generalize (RSINJ Asm.RDX). generalize (RSINJ Asm.RAX). generalize (RSINJ r1).
    rewrite EQ, EQ0, EQ1. inversion 1; subst. inversion 1; subst. inversion 1; subst.
    eexists; eexists. split. simpl. setoid_rewrite <- H10. setoid_rewrite <- H8.
    setoid_rewrite <- H6. rewrite EQ2. auto.
    eapply match_states_intro; eauto with inject_db.

  - unfold Asm.exec_instr in H6; simpl in H6.
    destr_match_outcome. 
    generalize (RSINJ Asm.RDX). generalize (RSINJ Asm.RAX). generalize (RSINJ r1).
    rewrite EQ, EQ0, EQ1. inversion 1; subst. inversion 1; subst. inversion 1; subst.
    eexists; eexists. split. simpl. setoid_rewrite <- H10. setoid_rewrite <- H8.
    setoid_rewrite <- H6. rewrite EQ2. auto.
    eapply match_states_intro; eauto with inject_db.
     
  - (* Pcmov *)
    unfold Asm.exec_instr in H6; simpl in H6.
    exploit (eval_testcond_inject j c rs1 rs2); eauto.
    intros. 
    destr_eval_testcond; try solve_match_states.
    destruct (Asm.eval_testcond c rs2) eqn:EQ'. destruct b0; solve_match_states.
    solve_match_states.

  - (* Pjmp_l *)
    unfold Asm.exec_instr in H6; simpl in H6.
    unfold Asm.goto_label in H6. destruct (label_pos l 0 (Asm.fn_code f)) eqn:LBLPOS; inv H6.
    destruct (rs1 Asm.PC) eqn:PC1; inv H4. 
    destruct (Genv.find_funct_ptr ge b0); inv H5.
    eexists; eexists. split. simpl.
    unfold goto_label. eauto.
    eapply match_states_intro; eauto.
    apply regset_inject_expand; auto. 
    rewrite H in *. inv PC1. inv H.
    eapply agree_sminj_lbl; eauto.

  - (* Pjmp_s *)
    apply regset_inject_expand; auto.
    inversion MATCHSMINJ. 
    exploit (agree_sminj_glob0 symb s0); eauto.
    intros (ofs1 & b1 & b' & FSYM & LBLOFS & JB). 
    unfold Globalenvs.Genv.symbol_address. rewrite FSYM. 
    rewrite LBLOFS. econstructor; eauto.
    simpl_goal. auto.

  - (* Pjcc *)
    unfold Asm.exec_instr in H6; simpl in H6.
    exploit (eval_testcond_inject j c rs1 rs2); eauto.
    intros.
    destr_eval_testcond; try solve_match_states.
    exploit goto_label_inject; eauto. intros (rs2' & GOTO & RINJ' & MINJ').
    exists rs2', m2. split. simpl. rewrite <- H7. auto.
    eapply match_states_intro; eauto.
    assert (m1 = m1') by (eapply goto_label_pres_mem; eauto). subst. auto.

  - (* Pjcc2 *)
    unfold Asm.exec_instr in H6; simpl in H6.
    exploit (eval_testcond_inject j c1 rs1 rs2); eauto.
    exploit (eval_testcond_inject j c2 rs1 rs2); eauto.
    intros ELF1 ELF2.
    destr_eval_testcond; try solve_match_states.
    exploit goto_label_inject; eauto. intros (rs2' & GOTO & RINJ' & MINJ').
    exists rs2', m2. split. simpl. setoid_rewrite <- H5. setoid_rewrite <- H7. auto.
    eapply match_states_intro; eauto.
    assert (m1 = m1') by (eapply goto_label_pres_mem; eauto). subst. auto.

  - (* Pjmptbl *)
    unfold Asm.exec_instr in H6; simpl in H6.
    destruct (rs1 r) eqn:REQ; inv H6.
    destruct (list_nth_z tbl (Int.unsigned i)) eqn:LEQ; inv H4.
    assert (rs2 r = Vint i) by
        (generalize (RSINJ r); rewrite REQ; inversion 1; auto).
    exploit (goto_tbl_label_inject gm lm id tbl x0 l); eauto. 
    intros (rs2' & l' & LEQ' & GLBL & RSINJ' & MINJ').
    exists rs2', m2. split. simpl. setoid_rewrite H3. setoid_rewrite LEQ'. auto. 
    eapply match_states_intro; eauto.
    assert (m1 = m1') by (eapply goto_label_pres_mem; eauto). subst. auto.
    
  - (* Pcall_s *)
    generalize (RSINJ PC). intros. rewrite H in *. inv H3.
    repeat apply regset_inject_expand; auto.
    + apply Val.offset_ptr_inject. eauto.
    + exploit (inject_symbol_sectlabel gm lm j symb s0 Ptrofs.zero); eauto. 
      
  - (* Pallocframe *)
    generalize (RSINJ RSP). intros RSPINJ.
    destruct (Mem.storev Mptr m1
                         (Val.offset_ptr
                            (Val.offset_ptr (rs1 RSP)
                                            (Ptrofs.neg (Ptrofs.repr (align (frame_size frame) 8))))
                            ofs_ra) (rs1 RA)) eqn:STORERA; try inv H6.
    exploit (fun a1 a2 =>
               storev_mapped_inject' j Mptr m1 a1 (rs1 RA) m1' m2 a2 (rs2 RA)); eauto with inject_db.
    intros (m2' & STORERA' & MINJ2).
    destruct (rs1 RSP) eqn:RSP1; simpl in *; try congruence.
    inv RSPINJ.
    eexists; eexists.
    (* Find the resulting state *)
    rewrite <- H5 in STORERA'. rewrite STORERA'. split. eauto.
    (* Solve match states *)
    eapply match_states_intro; eauto.
    eapply nextinstr_pres_inject; eauto.
    repeat eapply regset_inject_expand; eauto.
    eapply Val.inject_ptr; eauto.
    repeat rewrite (Ptrofs.add_assoc i).
    rewrite (Ptrofs.add_commut (Ptrofs.repr delta)). auto.
    eapply store_pres_glob_block_valid; eauto.

  - (* Pfreeframe *)
    generalize (RSINJ RSP). intros.
    destruct (Mem.loadv Mptr m1 (Val.offset_ptr (rs1 RSP) ofs_ra)) eqn:EQRA; try inv H6.
    exploit (fun g a2 => Mem.loadv_inject j g m1' m2 Mptr (Val.offset_ptr (rs1 Asm.RSP) ofs_ra) a2 v); eauto.
    apply Val.offset_ptr_inject. auto.
    intros (v2 & MLOAD2 & VINJ2).
    eexists; eexists. split. simpl.
    setoid_rewrite MLOAD2. auto.
    eapply match_states_intro; eauto with inject_db.

Qed.


Theorem step_simulation:
  forall S1 t S2,
    RawAsm.step ge S1 t S2 ->
    forall S1' (MS: match_states S1 S1'),
    exists S2',
      FlatAsm.step tge S1' t S2' /\
      match_states S2 S2'.
Proof.
  destruct 1; intros; inv MS.

  - (* Internal step *)
    unfold regset_inject in RSINJ. generalize (RSINJ Asm.PC). rewrite H. 
    inversion 1; subst.
    exploit (agree_sminj_instr gm lm j MATCHSMINJ b b2 f ofs delta i); eauto.
    intros (id & i' & sid & ofs1 & FITARG & FSYMB & TRANSL).
    exploit (exec_instr_step j rs rs'0 m m'0 rs' m' gm lm i i' id); eauto.
    intros (rs2' & m2' & FEXEC & MS1).
    exists (State rs2' m2'). split; auto.
    eapply FlatAsm.exec_step_internal; eauto.
        
  - (* Builtin *)
    unfold regset_inject in RSINJ. generalize (RSINJ Asm.PC). rewrite H.
    inversion 1; subst.
    exploit (agree_sminj_instr gm lm j MATCHSMINJ b b2 f ofs delta (Asm.Pbuiltin ef args res, sz)); auto.
    intros (id & i' & sid & ofs1 & FITARG & FSYMB & TRANSL).
    (* exploit (globs_to_funs_inj_into_flatmem j); eauto. inversion 1; subst. *)
    monadInv TRANSL. monadInv EQ.
    set (pbseg := {| segblock_id := sid; segblock_start := Ptrofs.repr ofs1; segblock_size := Ptrofs.repr (si_size sz) |}) in *.
    exploit (eval_builtin_args_inject gm lm j m m'0 rs rs'0 (rs Asm.RSP) (rs'0 Asm.RSP) args vargs x0); auto.
    intros (vargs' & EBARGS & ARGSINJ).
    generalize (external_call_inject j vargs vargs' m m'0 m' vres t ef ARGSINJ MINJ H3).
    intros (j' & vres2 & m2' & EXTCALL & RESINJ & MINJ' & INJINCR & INJSEP).
    set (rs' := nextinstr_nf (set_res res vres2 (undef_regs (map preg_of (Machregs.destroyed_by_builtin ef)) rs'0)) (segblock_size pbseg)).
    exploit (fun b ofs => FlatAsm.exec_step_builtin tge b ofs
                                       ef x0 res rs'0  m'0 vargs' t vres2 rs' m2' pbseg); eauto. 
    (* unfold valid_instr_offset_is_internal in INSTRINTERNAL. *)
    (* eapply INSTRINTERNAL; eauto. *)
    intros FSTEP. eexists; split; eauto.
    eapply match_states_intro with (j:=j'); eauto.
    (* Supposely the following propreties can proved by separation property of injections *)
    + eapply (inject_pres_match_sminj j); eauto.
    (* + eapply (inject_pres_globs_inj_into_flatmem j); eauto. *)
    + eapply (inject_pres_valid_instr_offset_is_internal j); eauto.
    + eapply (inject_pres_extfun_entry_is_external j); eauto.
    + eapply (inject_pres_match_find_funct j); eauto.
    + subst rs'. intros. subst pbseg; simpl.
      assert (regset_inject j' rs rs'0) by 
          (eapply regset_inject_incr; eauto).
      set (dregs := (map Asm.preg_of (Machregs.destroyed_by_builtin ef))) in *.
      generalize (undef_regs_pres_inject j' rs rs'0 dregs H5). intros.
      set (rs1 := (Asm.undef_regs dregs rs)) in *.
      set (rs2 := (Asm.undef_regs dregs rs'0)) in *.
      generalize (fun h => set_res_pres_inject res j' 
                  rs1 rs2 h vres vres2 RESINJ).
      set (rs3 := (Asm.set_res res vres rs1)) in *.
      set (rs4 := (Asm.set_res res vres2 rs2)) in *.
      intros.
      eauto with inject_db.
    + eapply extcall_pres_glob_block_valid; eauto.

  - (* External call *)
    unfold regset_inject in RSINJ. generalize (RSINJ Asm.PC). rewrite H. 
    inversion 1; subst. rewrite Ptrofs.add_zero_l in H6.
    (* exploit (globs_to_funs_inj_into_flatmem j); eauto. inversion 1; subst. *)
    generalize (extcall_arguments_inject rs rs'0 m m'0 ef args j H1 MINJ RSINJ).
    intros (args2 & ARGSINJ & EXTCALLARGS).
    exploit (external_call_inject j args args2 m m'0 m' res t ef); eauto.
    intros (j' & res' & m2' & EXTCALL & RESINJ & MINJ' & INJINCR & INJSEP).
    exploit (fun ofs => FlatAsm.exec_step_external tge b2 ofs ef args2 res'); eauto.
    + generalize (RSINJ Asm.RSP). intros. 
      eapply vinject_pres_has_type; eauto.
    + generalize (RSINJ Asm.RA). intros. 
      eapply vinject_pres_has_type; eauto.
    + generalize (RSINJ Asm.RSP). intros. 
      eapply vinject_pres_not_vundef; eauto.
    + generalize (RSINJ Asm.RA). intros. 
      eapply vinject_pres_not_vundef; eauto.
    + intros FSTEP. eexists. split. apply FSTEP.
      eapply match_states_intro with (j := j'); eauto.
      * eapply (inject_pres_match_sminj j); eauto.
      (* * eapply (inject_pres_globs_inj_into_flatmem j); eauto. *)
      * eapply (inject_pres_valid_instr_offset_is_internal j); eauto.
      * eapply (inject_pres_extfun_entry_is_external j); eauto.
      * eapply (inject_pres_match_find_funct j); eauto.
      * assert (regset_inject j' rs rs'0) by 
            (eapply regset_inject_incr; eauto).
        set (dregs := (map Asm.preg_of Conventions1.destroyed_at_call)) in *.
        generalize (undef_regs_pres_inject j' rs rs'0 dregs H4). intros.
        set (rs1 := (Asm.undef_regs dregs rs)) in *.
        set (rs2 := (Asm.undef_regs dregs rs'0)) in *.
        set (cdregs := (CR Asm.ZF :: CR Asm.CF :: CR Asm.PF :: CR Asm.SF :: CR Asm.OF :: nil)) in *.
        generalize (undef_regs_pres_inject j' rs1 rs2 cdregs). intros.
        set (rs3 := (Asm.undef_regs cdregs rs1)) in *.
        set (rs4 := (Asm.undef_regs cdregs rs2)) in *.
        generalize (set_pair_pres_inject j' rs3 rs4 res res' 
                                         (Asm.loc_external_result (ef_sig ef))).
        intros.
        apply regset_inject_expand; auto.
        apply regset_inject_expand; auto.
    * eapply extcall_pres_glob_block_valid; eauto.
Qed.        

Lemma transf_final_states:
  forall st1 st2 r,
  match_states st1 st2 -> Asm.final_state st1 r -> FlatAsm.final_state st2 r.
Proof.
  intros st1 st2 r MATCH FINAL.
  inv FINAL. inv MATCH. constructor. 
  - red in RSINJ. generalize (RSINJ PC). rewrite H. 
    unfold Vnullptr. destruct Archi.ptr64; inversion 1; auto.
  - red in RSINJ. generalize (RSINJ RAX). rewrite H0.
    inversion 1. auto.
Qed.
  

Theorem transf_program_correct:
  forward_simulation (RawAsm.semantics prog (Pregmap.init Vundef)) (FlatAsm.semantics tprog (Pregmap.init Vundef)).
Proof.
  eapply forward_simulation_step with match_states.
  - simpl. admit.
  - simpl. intros s1 IS. 
    exploit transf_initial_states; eauto.
  - simpl. intros s1 s2 r MS FS. eapply transf_final_states; eauto.
  - simpl. intros s1 t s1' STEP s2 MS. 
    edestruct step_simulation as (STEP' & MS'); eauto.
Admitted.

End PRESERVATION.


End WITHMEMORYMODEL.<|MERGE_RESOLUTION|>--- conflicted
+++ resolved
@@ -141,250 +141,6 @@
 
 (** Lemmas about FlatAsmgen that are useful for proving invariants *)
 
-<<<<<<< HEAD
-=======
-Lemma update_instr_pres_gmap : forall i cinfo fid,
-    ci_map (update_instr_map fid cinfo i) = ci_map cinfo.
-Proof.
-  intros i. destruct i.
-  destruct i; unfold update_instr_map; simpl; intros; subst; auto.
-Qed.
-
-Lemma update_instrs_pres_gmap : forall instrs cinfo fid,
-    ci_map (update_instrs_map fid cinfo instrs) = ci_map cinfo.
-Proof.
-  induction instrs; simpl; intros.
-  - subst. auto.
-  - apply eq_trans with (ci_map (update_instr_map fid cinfo a)).
-    eapply IHinstrs; eauto.
-    apply update_instr_pres_gmap; auto.
-Qed.
-
-
-Lemma update_instr_pres_lmap : forall id id' cinfo i l,
-    id <> id' ->
-    ci_lmap (update_instr_map id' cinfo i) id l = ci_lmap cinfo id l.
-Proof.
-  intros id id' cinfo i l H.
-  destruct i. destruct i; auto.
-  simpl. unfold update_label_map. rewrite peq_false; auto.
-Qed.
-
-Lemma update_instrs_map_pres_lmap_1 : forall instrs cinfo cinfo' id id' l,
-    id <> id' ->
-    cinfo' = update_instrs_map id' cinfo instrs ->
-    ci_lmap cinfo' id l = ci_lmap cinfo id l.
-Proof.
-  induction instrs; intros.
-  - simpl in *. subst. auto.
-  - simpl in H0. eapply eq_trans.
-    eapply IHinstrs; eauto.
-    erewrite update_instr_pres_lmap; auto.
-Qed.
-
-Lemma update_funs_map_pre_maps : forall defs cinfo cinfo' id,
-    cinfo' = update_funs_map cinfo defs ->
-    ~ In id (map fst defs) ->
-    (ci_map cinfo' id = ci_map cinfo id /\
-     forall l, ci_lmap cinfo' id l = ci_lmap cinfo id l).
-Proof.
-  induction defs; intros.
-  - simpl in H. subst. auto.
-  - assert (id <> fst a /\ ~ In id (map fst defs)) as NOTINCONS
-      by (apply not_in_cons; auto).
-    destruct NOTINCONS. simpl in H. 
-    destruct a. destruct o. destruct g. destruct f. 
-    + 
-      match type of H with
-      | (cinfo' = update_funs_map ?cinfo1 defs) =>
-        exploit (IHdefs cinfo1 cinfo'); eauto
-      end.
-      intros (GMAPEQ & LMAPEQ).
-      rewrite update_instrs_pres_gmap in GMAPEQ.
-      simpl in GMAPEQ. simpl in H1.
-      split.
-      * rewrite GMAPEQ. unfold update_gid_map.
-        rewrite peq_false; auto. 
-      * intros l. specialize (LMAPEQ l).
-        rewrite LMAPEQ.
-        eapply eq_trans. eapply update_instrs_map_pres_lmap_1; eauto.
-        simpl. auto.
-    + eapply IHdefs; eauto.
-    + eapply IHdefs; eauto.
-    + eapply IHdefs; eauto.
-Qed.    
-
-Lemma update_funs_map_pre_gmap : forall defs cinfo cinfo' id,
-    cinfo' = update_funs_map cinfo defs ->
-    ~ In id (map fst defs) ->
-    ci_map cinfo' id = ci_map cinfo id.
-Proof.
-  intros defs cinfo cinfo' id H H0.
-  exploit update_funs_map_pre_maps; eauto. destruct 1.
-  auto.
-Qed.
-
-Lemma update_funs_map_pre_lmap : forall defs cinfo cinfo' id l,
-    cinfo' = update_funs_map cinfo defs ->
-    ~ In id (map fst defs) ->
-    ci_lmap cinfo' id l = ci_lmap cinfo id l.
-Proof.
-  intros defs cinfo cinfo' id l H H0.
-  exploit update_funs_map_pre_maps; eauto. destruct 1.
-  auto.
-Qed.
-
-
-Lemma update_extfuns_map_pre_gmap : forall (defs : list (ident * option (globdef Asm.fundef unit)))
-                                      (dinfo dinfo' : dinfo) (id : ident)
-    (UPDATE: dinfo' = update_extfuns_map dinfo defs)
-    (NOTIN: ~ In id (map fst defs)),
-    di_map dinfo' id = di_map dinfo id.
-Proof.
-  induction defs; intros.
-  - unfold update_extfuns_map in UPDATE. subst. auto.
-  - simpl in NOTIN.
-    assert (~ fst a = id /\ ~ In id (map fst defs)) as NOTIN' by auto.
-    destruct NOTIN' as [NEQ NOTIN'].
-    simpl in UPDATE. destruct a. subst.
-    destruct o. destruct g. destruct f.
-    + eapply IHdefs; eauto.
-    + match goal with
-      | [ |- di_map (update_extfuns_map ?di ?df) _ = _ ]
-          => exploit (IHdefs di (update_extfuns_map di df)); eauto
-      end.
-      intros DIMAP. rewrite DIMAP. simpl.
-      unfold update_gid_map. destruct peq.
-      simpl in NEQ. congruence. auto.
-    + eapply IHdefs; eauto.
-    + eapply IHdefs; eauto.
-Qed.
-
-
-Lemma update_gvars_map_pre_gmap : forall (defs : list (ident * option (globdef Asm.fundef unit)))
-                                      (dinfo dinfo' : dinfo) (id : ident)
-    (UPDATE: dinfo' = update_gvars_map dinfo defs)
-    (NOTIN: ~ In id (map fst defs)),
-    di_map dinfo' id = di_map dinfo id.
-Proof.
-  induction defs; intros.
-  - unfold update_gvars_map in UPDATE. subst. auto.
-  - simpl in NOTIN.
-    assert (~ fst a = id /\ ~ In id (map fst defs)) as NOTIN' by auto.
-    destruct NOTIN' as [NEQ NOTIN'].
-    simpl in UPDATE. destruct a. subst.
-    destruct o. destruct g. destruct f.
-    + eapply IHdefs; eauto.
-    + eapply IHdefs; eauto.
-    + match goal with
-      | [ |- di_map (update_gvars_map ?di ?df) _ = _ ]
-          => exploit (IHdefs di (update_gvars_map di df)); eauto
-      end.
-      intros DIMAP. rewrite DIMAP. simpl.
-      unfold update_gid_map. destruct peq.
-      simpl in NEQ. congruence. auto.
-    + eapply IHdefs; eauto.
-Qed.
-
-
-Lemma update_funs_map_no_effect_gmap : 
-  forall defs cinfo' cinfo id def
-    (DEFSNAMES: defs_names_distinct defs)
-    (UPDATE: cinfo' = update_funs_map cinfo defs)
-    (IN: In (id, def) defs)
-    (NOTIF: forall f, def <> Some (Gfun (Internal f))),
-    ci_map cinfo' id = ci_map cinfo id.
-Proof.
-  induction defs. intros.
-  - inv IN.
-  - intros. inv IN.
-    + simpl. inv DEFSNAMES. destruct def. destruct g. destruct f.
-      specialize (NOTIF f). contradiction.
-      eapply update_funs_map_pre_gmap; eauto.
-      eapply update_funs_map_pre_gmap; eauto.
-      eapply update_funs_map_pre_gmap; eauto.
-    + inv DEFSNAMES. 
-      generalize (in_map fst defs (id, def) H); eauto. simpl. intros H0.
-      destruct a. simpl in H2. destruct o. destruct g. destruct f.
-      * match goal with
-        | [ |- ci_map (update_funs_map ?ci ?instrs) _ = _ ] 
-            => exploit (IHdefs (update_funs_map ci instrs) ci); eauto
-        end.
-        intros CIMAP. rewrite CIMAP.
-        erewrite update_instrs_pres_gmap; eauto. simpl.
-        unfold update_gid_map. destruct peq. subst. congruence.
-        auto.
-      * eapply IHdefs; eauto.
-      * eapply IHdefs; eauto.
-      * eapply IHdefs; eauto.
-Qed.
-
-Lemma update_extfuns_map_no_effect_gmap :
-  forall defs dinfo' dinfo id def
-    (DEFSNAMES: defs_names_distinct defs)
-    (UPDATE: dinfo' = update_extfuns_map dinfo defs)
-    (IN: In (id, def) defs)
-    (NOTEF: forall f, def <> Some (Gfun (External f))),
-    di_map dinfo' id = di_map dinfo id.
-Proof.
-  induction defs. intros.
-  - inv IN.
-  - intros.
-    inv IN.
-    + simpl. inv DEFSNAMES. destruct def. destruct g. destruct f.
-      eapply update_extfuns_map_pre_gmap; eauto.
-      specialize (NOTEF e). contradiction.
-      eapply update_extfuns_map_pre_gmap; eauto.
-      eapply update_extfuns_map_pre_gmap; eauto.
-    + inv DEFSNAMES.
-      generalize (in_map fst defs (id, def) H); eauto. simpl. intros H0.
-      destruct a. simpl in H2. destruct o. destruct g. destruct f.
-      * eapply IHdefs; eauto.
-      * match goal with
-        | [ |- di_map (update_extfuns_map ?di ?dfs) _ = _ ]
-            => exploit (IHdefs (update_extfuns_map di dfs) di); eauto
-        end.
-        intros DIMAP. rewrite DIMAP.
-        simpl. unfold update_gid_map. destruct peq. subst. congruence.
-        auto.
-      * eapply IHdefs; eauto.
-      * eapply IHdefs; eauto.
-Qed.
-
-Lemma update_gvars_map_no_effect_gmap : 
-  forall defs dinfo' dinfo id def
-    (DEFSNAMES: defs_names_distinct defs)
-    (UPDATE: dinfo' = update_gvars_map dinfo defs)
-    (IN: In (id, def) defs)
-    (NOTVAR: forall v, def <> Some (Gvar v)),
-    di_map dinfo' id = di_map dinfo id.
-Proof.
-  induction defs. intros.
-  - inv IN.
-  - intros.
-    inv IN.
-    + simpl. inv DEFSNAMES. destruct def. destruct g. destruct f.
-      eapply update_gvars_map_pre_gmap; eauto.
-      eapply update_gvars_map_pre_gmap; eauto.
-      specialize (NOTVAR v). contradiction.
-      eapply update_gvars_map_pre_gmap; eauto.
-    + inv DEFSNAMES.
-      generalize (in_map fst defs (id, def) H); eauto. simpl. intros H0.
-      destruct a. simpl in H2. destruct o. destruct g. destruct f.
-      * eapply IHdefs; eauto.
-      * eapply IHdefs; eauto.
-      * match goal with
-        | [ |- di_map (update_gvars_map ?di ?dfs) _ = _ ]
-            => exploit (IHdefs (update_gvars_map di dfs) di); eauto
-        end.
-        intros DIMAP. rewrite DIMAP.
-        simpl. unfold update_gid_map. destruct peq. subst. congruence.
-        auto.
-      * eapply IHdefs; eauto.
-Qed.
-
-
->>>>>>> 059aad55
 Lemma transl_fun_exists : forall gmap lmap defs gdefs code f id,
     transl_globdefs gmap lmap defs = OK (gdefs, code) ->
     In (id, Some (Gfun (Internal f))) defs ->
@@ -1054,7 +810,8 @@
   eapply transl_globdefs_gen_valid_code_labels; eauto.
   eapply update_map_gmap_range; eauto.
   unfold check_wellformedness in Heqb. apply andb_true_iff in Heqb; destruct Heqb.
-  unfold no_duplicated_defs in H. unfold proj_sumbool in H. destr_in H.
+  apply andb_true_iff in H0; destruct H0.
+  unfold no_duplicated_defs in H0. unfold proj_sumbool in H0. destr_in H0.
   unfold transl_prog_with_map. rewrite EQ. simpl. auto.
 Qed.
 
@@ -1193,8 +950,8 @@
 Proof.
   unfold transf_program in TRANSF.
   repeat destr_in TRANSF.
-  unfold check_wellformedness in Heqb. apply andb_true_iff in Heqb; destruct Heqb.
-  unfold no_duplicated_defs in H. unfold proj_sumbool in H. destr_in H.
+  unfold check_wellformedness in Heqb. rewrite ! andb_true_iff in Heqb; destruct Heqb as (A & B & C).
+  unfold no_duplicated_defs in B. unfold proj_sumbool in B. destr_in B.
 Qed.
 
 Lemma update_map_gmap_domain : forall gmap lmap dsize csize efsize id slbl, 
@@ -1222,8 +979,9 @@
   unfold defs_no_duplicated_labels.
   simpl; intros.
   rewrite forallb_forall in H.
-  apply H in H0. simpl in H0. unfold no_duplicated_labels in H0.
-  unfold proj_sumbool in H0. destr_in H0.
+  exploit H. apply in_map. eauto. simpl.
+  unfold no_duplicated_labels.
+  unfold proj_sumbool. destr.
 Qed.
 
 Ltac solve_label_pos_inv := 
@@ -1877,7 +1635,6 @@
     apply invert_symbol_add_global_none in EQ. setoid_rewrite EQ. auto.
 Qed.
 
-<<<<<<< HEAD
 Lemma norepet_unique:
   forall {A B} (f: A -> B) (l: list A)
     (LNR: list_norepet (map f l)) a b
@@ -1890,42 +1647,6 @@
   apply in_map with (f:=f) in H0. congruence.
   apply in_map with (f:=f) in H. congruence.
 Qed.
-=======
-Lemma update_funs_map_none :
-  forall defs cinfo' cinfo id
-    (DEFSNAMES: defs_names_distinct defs)
-    (UPDATE: cinfo' = update_funs_map cinfo defs)
-    (IN: In (id, None) defs),
-    ci_map cinfo' id = ci_map cinfo id.
-Proof.
-  intros. eapply update_funs_map_no_effect_gmap; eauto.
-  intros. intro. discriminate.
-Qed.
-    
-
-Lemma update_extfuns_map_none :
-  forall defs dinfo' dinfo id
-    (DEFSNAMES: defs_names_distinct defs)
-    (UPDATE: dinfo' = update_extfuns_map dinfo defs)
-    (IN: In (id, None) defs),
-    di_map dinfo' id = di_map dinfo id.
-Proof.
-  intros. eapply update_extfuns_map_no_effect_gmap; eauto.
-  intros. intro. discriminate.
-Qed.
-
-Lemma update_gvars_map_none : 
-  forall defs dinfo' dinfo id
-    (DEFSNAMES: defs_names_distinct defs)
-    (UPDATE: dinfo' = update_gvars_map dinfo defs)
-    (IN: In (id, None) defs),
-    di_map dinfo' id = di_map dinfo id.
-Proof.
-  intros. eapply update_gvars_map_no_effect_gmap; eauto.
-  intros. intro. discriminate.
-Qed.
-  
->>>>>>> 059aad55
 
 Lemma update_map_gmap_none :
   forall (prog : Asm.program) (gmap : GID_MAP_TYPE) (lmap : LABEL_MAP_TYPE) (dsize csize efsize : Z) (id : ident)
@@ -2244,32 +1965,6 @@
   simpl. omega.
 Qed.
 
-Lemma update_funs_map_app : forall defs1 defs2 cinfo cinfo'
-    (UPDATE: cinfo' = update_funs_map cinfo (defs1 ++ defs2)),
-    exists cinfo1, cinfo1 = update_funs_map cinfo defs1 /\
-              cinfo' = update_funs_map cinfo1 defs2.
-Proof.
-  induction defs1; intros.
-  - simpl in UPDATE. eexists. split. eauto. auto.
-  - simpl in UPDATE. destruct a. destruct o. destruct g. destruct f.
-    + apply IHdefs1 in UPDATE. 
-      destruct UPDATE as [cinfo1 [CINFO1 CINFO']].
-      exists cinfo1. split; auto.
-    + apply IHdefs1 in UPDATE.       
-      destruct UPDATE as [cinfo1 [CINFO1 CINFO']].
-      exists cinfo1. split; auto.
-    + apply IHdefs1 in UPDATE.       
-      destruct UPDATE as [cinfo1 [CINFO1 CINFO']].
-      exists cinfo1. split; auto.
-    + apply IHdefs1 in UPDATE.       
-      destruct UPDATE as [cinfo1 [CINFO1 CINFO']].
-      exists cinfo1. split; auto.
-Qed.
-
-Definition seglabel_bound (ci: cinfo) (sid: segid_type) : Prop :=
-  forall id slbl, (ci_map ci id = Some slbl) -> fst slbl = sid
-               -> Ptrofs.unsigned (snd slbl) < ci_size ci.
-
 Definition fun_non_empty (def: AST.globdef Asm.fundef unit) : Prop :=
   match def with
   | Gfun (Internal f) =>
@@ -2292,70 +1987,9 @@
   inv H. auto.
 Qed.
 
-Lemma update_funs_map_bound :
-  forall defs cinfo cinfo' 
-    (DEFSNONEMPTY : defs_funs_non_empty defs)
-    (DEFSNAMES: defs_names_distinct defs)
-    (SLBOUND : seglabel_bound cinfo code_segid)
-    (UPDATE: cinfo' = update_funs_map cinfo defs),
-    seglabel_bound cinfo' code_segid.
-Proof.
-  induction defs; simpl; intros.
-  - subst. auto.
-  - inv DEFSNAMES. destruct a. destruct o. destruct g. destruct f.
-    + match goal with 
-      | [ |- context[ update_funs_map ?ci _ ] ] =>
-        eapply (IHdefs ci); eauto
-      end.
-      eapply defs_funs_non_empty_cons_inv; eauto.
-      red. intros id slbl CIMAP FST.
-      erewrite update_instrs_pres_gmap in CIMAP; eauto. simpl in CIMAP.
-      unfold update_gid_map in CIMAP. destruct peq.
-      * subst. inv CIMAP. unfold code_label. simpl.
-        rewrite Ptrofs.unsigned_repr.
-Admitted.
-      
-
-Lemma update_map_gmap_some_internal :
-  forall defs1 cinfo cinfo' id f defs defs2
-    (DEFSNAMES: defs_names_distinct defs)
-    (* (SLBOUND : seglabel_bound cinfo code_segid) *)
-    (UPDATE: cinfo' = update_funs_map cinfo defs)
-    (DEFS: (defs1 ++ (id, Some (Gfun (Internal f))) :: defs2) = defs),
-    exists slbl, ci_map cinfo' id = Some slbl 
-           /\ (forall id' slbl', In id' (map fst defs1) -> (ci_map cinfo' id' = Some slbl') ->
-              fst slbl' = fst slbl -> Ptrofs.unsigned (snd slbl') < Ptrofs.unsigned (snd slbl)).
-Proof.
-  induction defs1; intros.
-  - subst. simpl in *. inv DEFSNAMES.
-    erewrite update_funs_map_pre_gmap; eauto.
-    erewrite update_instrs_pres_gmap; eauto. simpl.
-    unfold update_gid_map. rewrite peq_true. eexists. split. eauto.
-    intros. contradiction.
-  - destruct a.
-    assert (defs_names_distinct (defs1 ++ (id, Some (Gfun (Internal f))) :: defs2)) as DEFSNAMES'.
-    { subst. inv DEFSNAMES. auto. }
-    rewrite <- DEFS in UPDATE. simpl in UPDATE. destruct o. destruct g. destruct f0.
-    (* internal function *)
-    match type of UPDATE with
-    | _ = update_funs_map ?ci _ =>
-      exploit (IHdefs1 ci); eauto
-    end.
-    (* red. intros id' slbl' CIMAP LBL.     *)
-    (* erewrite update_instrs_pres_gmap in CIMAP; eauto.  simpl in CIMAP. *)
-    (* unfold update_gid_map in CIMAP. *)
-    (* destruct peq.  *)
-    (* subst id'. unfold code_label in CIMAP. destruct slbl'. inv CIMAP. simpl. admit. *)
-    Admitted.
-
-
-    
-    
-
 Lemma update_map_gmap_some :
   forall (prog : Asm.program) (gmap : GID_MAP_TYPE) (lmap : LABEL_MAP_TYPE) (dsize csize efsize : Z) (id : ident)
     defs gdefs def
-<<<<<<< HEAD
     (UPDATE: make_maps prog = (gmap, lmap, dsize, csize, efsize))
     (BOUND: dsize + csize + efsize <= Ptrofs.max_unsigned)
     (LNR: list_norepet (map fst (AST.prog_defs prog)))
@@ -2470,73 +2104,6 @@
       intros. eapply Z.lt_le_trans. 2: apply H12.
       generalize (alignw_le (init_data_list_size (gvar_init v))); omega.
 Qed.
-=======
-    (DEFSNAMES: defs_names_distinct (AST.prog_defs prog))
-    (UPDATE: update_map prog = OK (gmap, lmap, dsize, csize, efsize))
-    (DEFS: (defs ++ (id, Some def) :: gdefs) = AST.prog_defs prog),
-    exists slbl, gmap id = Some slbl 
-           /\ (forall id' slbl', In id' (map fst defs) -> (gmap id' = Some slbl') ->
-              fst slbl' = fst slbl -> Ptrofs.unsigned (snd slbl') < Ptrofs.unsigned (snd slbl)).
-Proof.
-  intros. monadInv UPDATE.
-  set (gvmap := (update_gvars_map {| di_size := 0; di_map := default_gid_map |} (AST.prog_defs prog0))) in *.
-  set (efmap := (update_extfuns_map {| di_size := 0; di_map := di_map gvmap |} (AST.prog_defs prog0))) in *.
-  set (fmap := (update_funs_map {| ci_size := 0; ci_map := di_map efmap; ci_lmap := default_label_map |} (AST.prog_defs prog0))) in *.
-
-  destruct def. destruct f.
-  (* def is an internal function *)
-
-
-  (* exploit (update_map_gmap_some_internal defs {| ci_size := 0; ci_map := di_map efmap; ci_lmap := default_label_map |}); eauto.  *)
-
-
-  (* rewrite FMAPEQ. unfold fmap'. simpl. *)
-
-  (* Lemma update_funs_map_gmap_shrink : forall defs2 defs1 defs id cinfo, *)
-  (*     defs1 ++ defs2 = defs ->   *)
-  (*     defs_names_distinct defs -> *)
-  (*     In id (map fst defs1) -> *)
-  (*     ci_map (update_funs_map cinfo defs) id = ci_map (update_funs_map cinfo defs1) id. *)
-  (* Admitted. *)
-
-  (* assert (((defs ++ (id, Some def) :: nil) ++ gdefs) = AST.prog_defs prog0) as DEFS'. *)
-  (* { rewrite <- app_assoc. simpl. auto. } *)
-  (* assert (In (id, Some def) (defs ++ (id, Some def) :: nil)) as IN. *)
-  (* { apply in_app. right. apply in_eq. } *)
-  (* assert (In id (map fst (defs ++ (id, Some def) :: nil))) as INID. *)
-  (* { replace id with (fst ((id, Some def))) by auto. apply in_map. auto. } *)
-  (* exploit (fun a b c d => update_funs_map_gmap_shrink a b c d *)
-  (*              {| ci_size := 0; ci_map := di_map efmap; ci_lmap := default_label_map |}); eauto using DEFS', INID. *)
-  (* fold fmap. intros FMAPEQ. *)
-  (* set (fmap' := (update_funs_map {| ci_size := 0; ci_map := di_map efmap; ci_lmap := default_label_map |} (defs ++ (id, Some def) :: nil))) in *. *)
-
-  (* Lemma update_extfuns_map_gmap_shrink : forall defs2 defs1 defs id dinfo, *)
-  (*     defs1 ++ defs2 = defs ->   *)
-  (*     defs_names_distinct defs -> *)
-  (*     In id (map fst defs1) -> *)
-  (*     di_map (update_extfuns_map dinfo defs) id = di_map (update_extfuns_map dinfo defs1) id. *)
-  (* Admitted. *)
-
-  (* exploit (fun a b c d => update_extfuns_map_gmap_shrink a b c d *)
-  (*              {| di_size := 0; di_map := di_map gvmap |}); eauto using DEFS', INID. *)
-  (* fold efmap. intros EFMAPEQ. *)
-  (* set (efmap' := (update_extfuns_map {| di_size := 0; di_map := di_map gvmap |} (defs ++ (id, Some def) :: nil))) in *. *)
-  
-  (* Lemma update_gvars_map_gmap_shrink : forall defs2 defs1 defs id dinfo, *)
-  (*     defs1 ++ defs2 = defs ->   *)
-  (*     defs_names_distinct defs -> *)
-  (*     In id (map fst defs1) -> *)
-  (*     di_map (update_gvars_map dinfo defs) id = di_map (update_gvars_map dinfo defs1) id. *)
-  (* Admitted. *)
-  
-  (* exploit (fun a b c d => update_gvars_map_gmap_shrink a b c d *)
-  (*              {| di_size := 0; di_map := default_gid_map |}); eauto using DEFS', INID. *)
-  (* fold gvmap. intros GVMAPEQ. *)
-  (* set (gvmap' := (update_gvars_map {| di_size := 0; di_map := default_gid_map |} (defs ++ (id, Some def) :: nil))) in *. *)
-Admitted.
-  
-
->>>>>>> 059aad55
 
 Lemma drop_perm_pres_def_frame_inj : forall m1 lo hi m1' b p,
     Mem.drop_perm m1 b lo hi p = Some m1' ->
@@ -2622,57 +2189,57 @@
     simpl. eexists; split; eauto.
   - destruct a. destruct o. 
     + destruct g. destruct f.
-<<<<<<< HEAD
-      (** the head of gdefs is an internal function **)
-      monadInv TRANSG. destruct x; monadInv EQ. inv EQ2.
-      simpl in ALLOCG. destr_match_in ALLOCG; try now inversion ALLOCG.
-      destruct (Mem.alloc m1 0 1) eqn:ALLOCF.
-      exploit Mem.alloc_result; eauto using ALLOCF. intros.
-      exploit update_map_gmap_some; eauto.
-      intros (slbl & GMAP & OFSRANGE & OFSRANGE').
-
-      (* alloc mapped injection *)
-      exploit (Mem.alloc_left_mapped_inject 
-                 (globs_meminj defs gmap) (def_frame_inj m1) m1 m1' 0 1 m0
-                 b (gen_segblocks tprog (fst slbl)) (Ptrofs.unsigned (snd slbl))
-                 MINJ ALLOCF); eauto.
-      (* valid block *)
-      admit.
-      (* valid offset *)
-      admit.
-      (* the offset of a location with permission is valid *)
-      admit.
-      (* preservation of permission *)
-      admit.
-      (* correct alignment *)
-      admit.
-      (* alloced memory has not been injected before *)
-      intros b0 delta' ofs k p GINJ PERM' OFSABSURD.
-      apply PERMS in PERM'. destruct PERM' as (id' & slbl' & FINDSYM' & GMAP' & OFS').
-      unfold globs_meminj in GINJ. apply Genv.find_invert_symbol in FINDSYM'.
-      rewrite FINDSYM' in GINJ. rewrite GMAP' in GINJ. inversion GINJ.
-      assert (fst slbl' = fst slbl).
-      { 
-        eapply gen_segblocks_injective; eauto. 
-        apply gen_segblocks_in_valid; eauto. 
-        eapply AGREE_SMINJ_INSTR.update_map_gmap_range; eauto.
-      }
-      apply Genv.invert_find_symbol in FINDSYM'.
-      exploit OFSRANGE; eauto. 
-      eapply partial_genv_find_symbol_inversion; eauto.
-      intros VALIDOFS. rewrite H2 in VALIDOFS. omega.
-      (* allocated memory is public *)
-      admit.
-      intros (f' & MINJ' & INJINCR & FNB & FINV).
-      erewrite alloc_pres_def_frame_inj in MINJ'; eauto.
-=======
+(* <<<<<<< HEAD *)
+(*       (** the head of gdefs is an internal function **) *)
+(*       monadInv TRANSG. destruct x; monadInv EQ. inv EQ2. *)
+(*       simpl in ALLOCG. destr_match_in ALLOCG; try now inversion ALLOCG. *)
+(*       destruct (Mem.alloc m1 0 1) eqn:ALLOCF. *)
+(*       exploit Mem.alloc_result; eauto using ALLOCF. intros. *)
+(*       exploit update_map_gmap_some; eauto. *)
+(*       intros (slbl & GMAP & OFSRANGE & OFSRANGE'). *)
+
+(*       (* alloc mapped injection *) *)
+(*       exploit (Mem.alloc_left_mapped_inject  *)
+(*                  (globs_meminj defs gmap) (def_frame_inj m1) m1 m1' 0 1 m0 *)
+(*                  b (gen_segblocks tprog (fst slbl)) (Ptrofs.unsigned (snd slbl)) *)
+(*                  MINJ ALLOCF); eauto. *)
+(*       (* valid block *) *)
+(*       admit. *)
+(*       (* valid offset *) *)
+(*       admit. *)
+(*       (* the offset of a location with permission is valid *) *)
+(*       admit. *)
+(*       (* preservation of permission *) *)
+(*       admit. *)
+(*       (* correct alignment *) *)
+(*       admit. *)
+(*       (* alloced memory has not been injected before *) *)
+(*       intros b0 delta' ofs k p GINJ PERM' OFSABSURD. *)
+(*       apply PERMS in PERM'. destruct PERM' as (id' & slbl' & FINDSYM' & GMAP' & OFS'). *)
+(*       unfold globs_meminj in GINJ. apply Genv.find_invert_symbol in FINDSYM'. *)
+(*       rewrite FINDSYM' in GINJ. rewrite GMAP' in GINJ. inversion GINJ. *)
+(*       assert (fst slbl' = fst slbl). *)
+(*       {  *)
+(*         eapply gen_segblocks_injective; eauto.  *)
+(*         apply gen_segblocks_in_valid; eauto.  *)
+(*         eapply AGREE_SMINJ_INSTR.update_map_gmap_range; eauto. *)
+(*       } *)
+(*       apply Genv.invert_find_symbol in FINDSYM'. *)
+(*       exploit OFSRANGE; eauto.  *)
+(*       eapply partial_genv_find_symbol_inversion; eauto. *)
+(*       intros VALIDOFS. rewrite H2 in VALIDOFS. omega. *)
+(*       (* allocated memory is public *) *)
+(*       admit. *)
+(*       intros (f' & MINJ' & INJINCR & FNB & FINV). *)
+(*       erewrite alloc_pres_def_frame_inj in MINJ'; eauto. *)
+(* ======= *)
       * (** the head of gdefs is an internal function **)
         monadInv TRANSG. destruct x; monadInv EQ. inv EQ2.
         simpl in ALLOCG. destr_match_in ALLOCG; try now inversion ALLOCG.
         destruct (Mem.alloc m1 0 1) eqn:ALLOCF.
         exploit Mem.alloc_result; eauto using ALLOCF. intros.
         exploit update_map_gmap_some; eauto. 
-        intros (slbl & GMAP & OFSRANGE).
+        intros (slbl & GMAP & OFSRANGE & OFSRANGE2).
 
         (* alloc mapped injection *)
         exploit (Mem.alloc_left_mapped_inject 
@@ -2772,7 +2339,7 @@
         destruct (Mem.alloc m1 0 1) eqn:ALLOCF.
         exploit Mem.alloc_result; eauto using ALLOCF. intros.
         exploit update_map_gmap_some; eauto. 
-        intros (slbl & GMAP & OFSRANGE).
+        intros (slbl & GMAP & OFSRANGE & OFSRANGE2).
 
         (* alloc mapped injection *)
         exploit (Mem.alloc_left_mapped_inject 
@@ -2877,7 +2444,7 @@
         rename EQ into DROP.
         exploit Mem.alloc_result; eauto using ALLOCINIT. intros.
         exploit update_map_gmap_some; eauto. 
-        intros (slbl & GMAP & OFSRANGE).
+        intros (slbl & GMAP & OFSRANGE & OFSRANGE2).
 
         (* alloc mapped injection *)
         exploit (Mem.alloc_left_mapped_inject 
@@ -2951,7 +2518,6 @@
             store_zeros m1 b lo hi = Some m1' ->
             def_frame_inj m1 = def_frame_inj m1'.
         Admitted.
->>>>>>> 059aad55
 
         erewrite (store_zeros_pres_def_frame_inj m0) in MINJZ; eauto.
         
@@ -2985,21 +2551,21 @@
             def_frame_inj m1 = def_frame_inj m1'.
         Admitted.
 
-<<<<<<< HEAD
-      (* finish this case *)
-      intros (m3' & ALLOCG' & MINJ_FINAL).
-      exists m3'. split; auto. simpl. 
-      exploit transl_fun_inversion; eauto.
-      intros (slbl' & GMAP' & FRANGE).
-      rewrite GMAP in GMAP'. inv GMAP'. rewrite FRANGE. simpl.
-      unfold tge. rewrite genv_gen_segblocks. setoid_rewrite Ptrofs.unsigned_repr.
-      rewrite Z.add_comm. setoid_rewrite DROP. auto. vm_compute; intuition congruence.
-
-      (** the head of gdefs is an external function **)
-      admit.
-      (** the head of gdefs is a global variable **)
-      admit.
-=======
+(* <<<<<<< HEAD *)
+(*       (* finish this case *) *)
+(*       intros (m3' & ALLOCG' & MINJ_FINAL). *)
+(*       exists m3'. split; auto. simpl.  *)
+(*       exploit transl_fun_inversion; eauto. *)
+(*       intros (slbl' & GMAP' & FRANGE). *)
+(*       rewrite GMAP in GMAP'. inv GMAP'. rewrite FRANGE. simpl. *)
+(*       unfold tge. rewrite genv_gen_segblocks. setoid_rewrite Ptrofs.unsigned_repr. *)
+(*       rewrite Z.add_comm. setoid_rewrite DROP. auto. vm_compute; intuition congruence. *)
+
+(*       (** the head of gdefs is an external function **) *)
+(*       admit. *)
+(*       (** the head of gdefs is a global variable **) *)
+(*       admit. *)
+(* ======= *)
         erewrite store_init_data_list_pres_def_frame_inj in MINJSI; eauto.
         
         (* dorp_perm inject *)
@@ -3043,7 +2609,6 @@
         (* rewrite GMAP in ILBL. inv ILBL. *)
         (* unfold tge. repeat rewrite genv_gen_segblocks. setoid_rewrite Ptrofs.unsigned_repr. *)
         (* rewrite Z.add_comm. setoid_rewrite DROP. auto. admit. *)
->>>>>>> 059aad55
         
     + (* THE head of gdefs is None *)
       monadInv TRANSG. simpl in ALLOCG.
@@ -3723,11 +3288,11 @@
     eapply initial_state_gen_intro; eauto.
   - eapply match_states_intro; eauto.
     + eapply valid_instr_offset_is_internal_init; eauto.
-      unfold check_wellformedness in WF. apply andb_true_iff in WF. destruct WF as (ND & _).
+      unfold check_wellformedness in WF. rewrite ! andb_true_iff in WF. destruct WF as (_ & ND & _).
       eapply nodup_defs_distinct_names; eauto.
       subst; eauto.
     + eapply extfun_entry_is_external_init; eauto.
-      unfold check_wellformedness in WF. apply andb_true_iff in WF. destruct WF as (ND & _).
+      unfold check_wellformedness in WF. rewrite ! andb_true_iff in WF. destruct WF as (_ & ND & _).
       eapply nodup_defs_distinct_names; eauto.
       subst; eauto.
     + red.
