#######################################################################
#                                                                     #
#              The Compcert verified compiler                         #
#                                                                     #
#          Xavier Leroy, INRIA Paris-Rocquencourt                     #
#                                                                     #
#  Copyright Institut National de Recherche en Informatique et en     #
#  Automatique.  All rights reserved.  This file is distributed       #
#  under the terms of the GNU General Public License as published by  #
#  the Free Software Foundation, either version 2 of the License, or  #
#  (at your option) any later version.  This file is also distributed #
#  under the terms of the INRIA Non-Commercial License Agreement.     #
#                                                                     #
#######################################################################

include Makefile.config

DIRS=lib common $(ARCH) backend cfrontend driver \
  flocq/Core flocq/Prop flocq/Calc flocq/Appli exportclight \
  cparser cparser/validator

RECDIRS=lib common $(ARCH) backend cfrontend driver flocq exportclight cparser

COQINCLUDES=$(foreach d, $(RECDIRS), -R $(d) -as compcert.$(d))

COQC="$(COQBIN)coqc" -q $(COQINCLUDES)
COQDEP="$(COQBIN)coqdep" $(COQINCLUDES)
COQDOC="$(COQBIN)coqdoc"
COQEXEC="$(COQBIN)coqtop" $(COQINCLUDES) -batch -load-vernac-source
COQCHK="$(COQBIN)coqchk" $(COQINCLUDES)
CP=cp

VPATH=$(DIRS)
GPATH=$(DIRS)

# Flocq

FLOCQ=\
  Fcore_Raux.v Fcore_Zaux.v Fcore_defs.v Fcore_digits.v                     \
  Fcore_float_prop.v Fcore_FIX.v Fcore_FLT.v Fcore_FLX.v                    \
  Fcore_FTZ.v Fcore_generic_fmt.v Fcore_rnd.v Fcore_rnd_ne.v                \
  Fcore_ulp.v Fcore.v                                                       \
  Fcalc_bracket.v Fcalc_digits.v Fcalc_div.v Fcalc_ops.v                    \
  Fcalc_round.v Fcalc_sqrt.v                                                \
  Fprop_div_sqrt_error.v Fprop_mult_error.v Fprop_plus_error.v              \
  Fprop_relative.v Fprop_Sterbenz.v                                         \
  Fappli_rnd_odd.v Fappli_double_round.v Fappli_IEEE.v Fappli_IEEE_bits.v

# General-purpose libraries (in lib/)

LIB=Axioms.v Coqlib.v Intv.v Maps.v Heaps.v Lattice.v Ordered.v \
  Iteration.v Integers.v Archi.v Fappli_IEEE_extra.v Floats.v \
  Parmov.v UnionFind.v Wfsimpl.v \
  Postorder.v FSetAVLplus.v IntvSets.v

# Parts common to the front-ends and the back-end (in common/)

COMMON=Errors.v AST.v Events.v Globalenvs.v Memdata.v Memtype.v Memory.v \
  Values.v Smallstep.v Behaviors.v Switch.v Determinism.v Unityping.v

# Back-end modules (in backend/, $(ARCH)/)

BACKEND=\
  Cminor.v Op.v CminorSel.v \
  SelectOp.v SelectDiv.v SelectLong.v Selection.v \
  SelectOpproof.v SelectDivproof.v SelectLongproof.v Selectionproof.v \
  Registers.v RTL.v \
  RTLgen.v RTLgenspec.v RTLgenproof.v \
  Tailcall.v Tailcallproof.v \
  Inlining.v Inliningspec.v Inliningproof.v \
  Renumber.v Renumberproof.v \
  RTLtyping.v \
  Kildall.v Liveness.v \
  ValueDomain.v ValueAOp.v ValueAnalysis.v \
  ConstpropOp.v Constprop.v ConstpropOpproof.v Constpropproof.v \
  CSEdomain.v CombineOp.v CSE.v CombineOpproof.v CSEproof.v \
  NeedDomain.v NeedOp.v Deadcode.v Deadcodeproof.v \
  Unusedglob.v Unusedglobproof.v \
  Machregs.v Locations.v Conventions1.v Conventions.v LTL.v \
  Allocation.v Allocproof.v \
  Tunneling.v Tunnelingproof.v \
  Linear.v Lineartyping.v \
  Linearize.v Linearizeproof.v \
  CleanupLabels.v CleanupLabelsproof.v \
  Mach.v \
  Bounds.v Stacklayout.v Stacking.v Stackingproof.v \
  Asm.v Asmgen.v Asmgenproof0.v Asmgenproof1.v Asmgenproof.v

# C front-end modules (in cfrontend/)

CFRONTEND=Ctypes.v Cop.v Csyntax.v Csem.v Cstrategy.v Cexec.v \
  Initializers.v Initializersproof.v \
  SimplExpr.v SimplExprspec.v SimplExprproof.v \
  Clight.v ClightBigstep.v SimplLocals.v SimplLocalsproof.v \
  Cshmgen.v Cshmgenproof.v \
  Csharpminor.v Cminorgen.v Cminorgenproof.v

# LR(1) parser validator

PARSERVALIDATOR=Alphabet.v Interpreter_complete.v Interpreter.v \
  Validator_complete.v Automaton.v Interpreter_correct.v Main.v \
  Validator_safe.v Grammar.v Interpreter_safe.v Tuples.v

# Parser

PARSER=Cabs.v Parser.v

# Putting everything together (in driver/)

DRIVER=Compopts.v Compiler.v Complements.v

# All source files

FILES=$(LIB) $(COMMON) $(BACKEND) $(CFRONTEND) $(DRIVER) $(FLOCQ) \
  $(PARSERVALIDATOR) $(PARSER)

all:
	$(MAKE) proof
	$(MAKE) extraction
	$(MAKE) ccomp
ifeq ($(HAS_RUNTIME_LIB),true)
	$(MAKE) runtime
endif
ifeq ($(CCHECKLINK),true)
	$(MAKE) cchecklink
endif

proof: $(FILES:.v=.vo)

extraction: extraction/STAMP

extraction/STAMP: $(FILES:.v=.vo) extraction/extraction.v $(ARCH)/extractionMachdep.v
	rm -f extraction/*.ml extraction/*.mli
	$(COQEXEC) extraction/extraction.v
	touch extraction/STAMP

<<<<<<< HEAD
.depend.extr: extraction/STAMP tools/modorder
	$(MAKE) -f Makefile.extr depend

ccomp: .depend.extr compcert.ini FORCE
	$(MAKE) -f Makefile.extr ccomp
ccomp.byte: .depend.extr compcert.ini FORCE
	$(MAKE) -f Makefile.extr ccomp.byte

cchecklink: .depend.extr compcert.ini FORCE
	$(MAKE) -f Makefile.extr cchecklink
cchecklink.byte: .depend.extr compcert.ini FORCE
	$(MAKE) -f Makefile.extr cchecklink.byte

clightgen: .depend.extr compcert.ini exportclight/Clightdefs.vo FORCE
	$(MAKE) -f Makefile.extr clightgen
clightgen.byte: .depend.extr compcert.ini exportclight/Clightdefs.vo FORCE
	$(MAKE) -f Makefile.extr clightgen.byte
=======
ccomp: extraction/STAMP compcert.ini
	$(OCAMLBUILD) $(OCB_OPTIONS) Driver.native \
        && $(CP) _build/driver/Driver.native ccomp

ccomp.prof: extraction/STAMP compcert.ini
	$(OCAMLBUILD) $(OCB_OPTIONS) Driver.p.native \
        && $(CP) _build/driver/Driver.p.native ccomp.prof

ccomp.byte: extraction/STAMP compcert.ini
	$(OCAMLBUILD) $(OCB_OPTIONS) Driver.d.byte \
        && $(CP) _build/driver/Driver.d.byte ccomp.byte
>>>>>>> c1daedb2

runtime:
	$(MAKE) -C runtime

<<<<<<< HEAD
FORCE:
=======
cchecklink: compcert.ini
	$(OCAMLBUILD) $(OCB_OPTIONS_CHECKLINK) Validator.native \
        && $(CP) _build/checklink/Validator.native cchecklink

cchecklink.byte: compcert.ini
	$(OCAMLBUILD) $(OCB_OPTIONS_CHECKLINK) Validator.d.byte \
        && $(CP) _build/checklink/Validator.d.byte cchecklink.byte

clightgen: extraction/STAMP compcert.ini exportclight/Clightdefs.vo
	$(OCAMLBUILD) $(OCB_OPTIONS_CLIGHTGEN) Clightgen.native \
        && $(CP) _build/exportclight/Clightgen.native clightgen

clightgen.byte: extraction/STAMP compcert.ini exportclight/Clightdefs.vo
	$(OCAMLBUILD) $(OCB_OPTIONS_CLIGHTGEN) Clightgen.d.byte \
        && $(CP) _build/exportclight/Clightgen.d.byte clightgen.byte
>>>>>>> c1daedb2

.PHONY: proof extraction runtime FORCE

documentation: doc/coq2html $(FILES)
	mkdir -p doc/html
	rm -f doc/html/*.html
	doc/coq2html -o 'doc/html/%.html' doc/*.glob \
          $(filter-out doc/coq2html cparser/Parser.v, $^)
	cp doc/coq2html.css doc/coq2html.js doc/html/

doc/coq2html: doc/coq2html.ml
	ocamlopt -o doc/coq2html str.cmxa doc/coq2html.ml

doc/coq2html.ml: doc/coq2html.mll
	ocamllex -q doc/coq2html.mll

tools/ndfun: tools/ndfun.ml
	ocamlopt -o tools/ndfun str.cmxa tools/ndfun.ml
tools/modorder: tools/modorder.ml
	ocamlopt -o tools/modorder str.cmxa tools/modorder.ml

latexdoc:
	cd doc; $(COQDOC) --latex -o doc/doc.tex -g $(FILES)

%.vo: %.v
	@rm -f doc/glob/$(*F).glob
	@echo "COQC $*.v"
	@$(COQC) -dump-glob doc/$(*F).glob $*.v

%.v: %.vp tools/ndfun
	@rm -f $*.v
	@echo "Preprocessing $*.vp"
	@tools/ndfun $*.vp > $*.v || { rm -f $*.v; exit 2; }
	@chmod -w $*.v

compcert.ini: Makefile.config VERSION
	(echo "stdlib_path=$(LIBDIR)"; \
         echo "prepro=$(CPREPRO)"; \
         echo "asm=$(CASM)"; \
         echo "linker=$(CLINKER)"; \
         echo "arch=$(ARCH)"; \
         echo "model=$(MODEL)"; \
         echo "abi=$(ABI)"; \
         echo "system=$(SYSTEM)"; \
         echo "has_runtime_lib=$(HAS_RUNTIME_LIB)"; \
         echo "asm_supports_cfi=$(ASM_SUPPORTS_CFI)"; \
         version=`cat VERSION`; \
         echo version=$$version) \
        > compcert.ini

cparser/Parser.v: cparser/Parser.vy
	$(MENHIR) --coq cparser/Parser.vy

depend: $(FILES) exportclight/Clightdefs.v
	$(COQDEP) $^ \
        | sed -e 's|$(ARCH)/|$$(ARCH)/|g' \
        > .depend

install:
	install -d $(BINDIR)
	install ./ccomp $(BINDIR)
	install -d $(SHAREDIR)
	install ./compcert.ini $(SHAREDIR)
ifeq ($(CCHECKLINK),true)
	install ./cchecklink $(BINDIR)
endif
ifeq ($(HAS_RUNTIME_LIB),true)
	$(MAKE) -C runtime install
endif

clean:
	rm -f $(patsubst %, %/*.vo, $(DIRS))
	rm -rf doc/html doc/*.glob
	rm -f doc/coq2html.ml doc/coq2html doc/*.cm? doc/*.o
	rm -f compcert.ini
	rm -f extraction/STAMP extraction/*.ml extraction/*.mli .depend.extr
	rm -f tools/ndfun tools/modorder tools/*.cm? tools/*.o
	rm -f $(ARCH)/ConstpropOp.v $(ARCH)/SelectOp.v backend/SelectDiv.v backend/SelectLong.v
	$(MAKE) -f Makefile.extr clean
	$(MAKE) -C runtime clean
	$(MAKE) -C test clean

distclean:
	$(MAKE) clean
	rm -f Makefile.config

check-admitted: $(FILES)
	@grep -w 'admit\|Admitted\|ADMITTED' $^ || echo "Nothing admitted."

# Problems with coqchk (coq 8.4.pl2):
# Integers.Int.Z_mod_modulus_range takes forever to check
# Floats.Float.double_of_bits_of_double takes forever to check
# AST.external_function gives "Failure: impredicative Type inductive type"
# Asm.instruction gives "Failure: impredicative Type inductive type"
# Mach.instruction gives "Failure: impredicative Type inductive type"
# UnionFind.UF.elt gives "Anomaly: Uncaught exception Reduction.NotConvertible"

check-proof: $(FILES)
	$(COQCHK) -admit Integers -admit Floats -admit AST -admit Asm -admit Mach -admit UnionFind Complements 

print-includes:
	@echo $(COQINCLUDES)

include .depend

FORCE:<|MERGE_RESOLUTION|>--- conflicted
+++ resolved
@@ -134,7 +134,6 @@
 	$(COQEXEC) extraction/extraction.v
 	touch extraction/STAMP
 
-<<<<<<< HEAD
 .depend.extr: extraction/STAMP tools/modorder
 	$(MAKE) -f Makefile.extr depend
 
@@ -152,42 +151,11 @@
 	$(MAKE) -f Makefile.extr clightgen
 clightgen.byte: .depend.extr compcert.ini exportclight/Clightdefs.vo FORCE
 	$(MAKE) -f Makefile.extr clightgen.byte
-=======
-ccomp: extraction/STAMP compcert.ini
-	$(OCAMLBUILD) $(OCB_OPTIONS) Driver.native \
-        && $(CP) _build/driver/Driver.native ccomp
-
-ccomp.prof: extraction/STAMP compcert.ini
-	$(OCAMLBUILD) $(OCB_OPTIONS) Driver.p.native \
-        && $(CP) _build/driver/Driver.p.native ccomp.prof
-
-ccomp.byte: extraction/STAMP compcert.ini
-	$(OCAMLBUILD) $(OCB_OPTIONS) Driver.d.byte \
-        && $(CP) _build/driver/Driver.d.byte ccomp.byte
->>>>>>> c1daedb2
 
 runtime:
 	$(MAKE) -C runtime
 
-<<<<<<< HEAD
 FORCE:
-=======
-cchecklink: compcert.ini
-	$(OCAMLBUILD) $(OCB_OPTIONS_CHECKLINK) Validator.native \
-        && $(CP) _build/checklink/Validator.native cchecklink
-
-cchecklink.byte: compcert.ini
-	$(OCAMLBUILD) $(OCB_OPTIONS_CHECKLINK) Validator.d.byte \
-        && $(CP) _build/checklink/Validator.d.byte cchecklink.byte
-
-clightgen: extraction/STAMP compcert.ini exportclight/Clightdefs.vo
-	$(OCAMLBUILD) $(OCB_OPTIONS_CLIGHTGEN) Clightgen.native \
-        && $(CP) _build/exportclight/Clightgen.native clightgen
-
-clightgen.byte: extraction/STAMP compcert.ini exportclight/Clightdefs.vo
-	$(OCAMLBUILD) $(OCB_OPTIONS_CLIGHTGEN) Clightgen.d.byte \
-        && $(CP) _build/exportclight/Clightgen.d.byte clightgen.byte
->>>>>>> c1daedb2
 
 .PHONY: proof extraction runtime FORCE
 
