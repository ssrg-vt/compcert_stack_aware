--- conflicted
+++ resolved
@@ -34,13 +34,8 @@
 Require Cminorgen.
 Require Selection.
 Require RTLgen.
-<<<<<<< HEAD
-(* Require Tailcall. *)
-(* Require Inlining. *)
-=======
 Require Tailcall.
 Require Inlining.
->>>>>>> e19345c4
 Require Renumber.
 Require Constprop.
 Require CSE.
@@ -60,13 +55,8 @@
 Require Cminorgenproof.
 Require Selectionproof.
 Require RTLgenproof.
-<<<<<<< HEAD
-(* Require Tailcallproof. *)
-(* Require Inliningproof. *)
-=======
 Require Tailcallproof.
 Require Inliningproof.
->>>>>>> e19345c4
 Require Renumberproof.
 Require Constpropproof.
 Require CSEproof.
@@ -80,7 +70,6 @@
 Require Stackingproof.
 Require Asmgenproof.
 Require RawAsmgen.
-Require RawAsmgenproof.
 (** Command-line flags. *)
 Require Import Compopts.
 
@@ -136,17 +125,10 @@
 Definition transf_rtl_program (f: RTL.program) : res Asm.program :=
    OK f
    @@ print (print_RTL 0)
-<<<<<<< HEAD
-   (* @@ total_if Compopts.optim_tailcalls (time "Tail calls" Tailcall.transf_program) *)
-   (* @@ print (print_RTL 1) *)
-  (* @@@ time "Inlining" Inlining.transf_program *)
-  (*  @@ print (print_RTL 2) *)
-=======
    @@ total_if Compopts.optim_tailcalls (time "Tail calls" Tailcall.transf_program)
    @@ print (print_RTL 1)
   @@@ partial_if Compopts.optim_inlining (time "Inlining" Inlining.transf_program)
    @@ print (print_RTL 2)
->>>>>>> e19345c4
    @@ time "Renumbering" Renumber.transf_program
    @@ print (print_RTL 3)
    @@ total_if Compopts.optim_constprop (time "Constant propagation" Constprop.transf_program)
@@ -253,13 +235,8 @@
   ::: mkpass Cminorgenproof.match_prog
   ::: mkpass Selectionproof.match_prog
   ::: mkpass RTLgenproof.match_prog
-<<<<<<< HEAD
-  (* ::: mkpass (match_if Compopts.optim_tailcalls Tailcallproof.match_prog) *)
-  (* ::: mkpass Inliningproof.match_prog *)
-=======
   ::: mkpass (match_if Compopts.optim_tailcalls Tailcallproof.match_prog)
   ::: mkpass (match_if Compopts.optim_inlining Inliningproof.match_prog)
->>>>>>> e19345c4
   ::: mkpass Renumberproof.match_prog
   ::: mkpass (match_if Compopts.optim_constprop Constpropproof.match_prog)
   ::: mkpass (match_if Compopts.optim_constprop Renumberproof.match_prog)
@@ -301,15 +278,9 @@
   destruct (Selection.sel_program p4) as [p5|e] eqn:P5; simpl in T; try discriminate.
   destruct (RTLgen.transl_program p5) as [p6|e] eqn:P6; simpl in T; try discriminate.
   unfold transf_rtl_program, time in T. rewrite ! compose_print_identity in T. simpl in T.
-<<<<<<< HEAD
-  (* set (p7 := total_if optim_tailcalls Tailcall.transf_program p6) in *. *)
-  (* destruct (Inlining.transf_program p7) as [p8|e] eqn:P8; simpl in T; try discriminate. *)
-  set (p9 := Renumber.transf_program p6) in *.
-=======
   set (p7 := total_if optim_tailcalls Tailcall.transf_program p6) in *.
   destruct (partial_if optim_inlining Inlining.transf_program p7) as [p8|e] eqn:P8; simpl in T; try discriminate.
   set (p9 := Renumber.transf_program p8) in *.
->>>>>>> e19345c4
   set (p10 := total_if optim_constprop Constprop.transf_program p9) in *.
   set (p11 := total_if optim_constprop Renumber.transf_program p10) in *.
   destruct (partial_if optim_CSE CSE.transf_program p11) as [p12|e] eqn:P12; simpl in T; try discriminate.
@@ -328,13 +299,8 @@
   exists p4; split. apply Cminorgenproof.transf_program_match; auto.
   exists p5; split. apply Selectionproof.transf_program_match; auto.
   exists p6; split. apply RTLgenproof.transf_program_match; auto.
-<<<<<<< HEAD
-  (* exists p7; split. apply total_if_match. apply Tailcallproof.transf_program_match. *)
-  (* exists p8; split. apply Inliningproof.transf_program_match; auto. *)
-=======
   exists p7; split. apply total_if_match. apply Tailcallproof.transf_program_match.
   exists p8; split. eapply partial_if_match; eauto. apply Inliningproof.transf_program_match; auto.
->>>>>>> e19345c4
   exists p9; split. apply Renumberproof.transf_program_match; auto.
   exists p10; split. apply total_if_match. apply Constpropproof.transf_program_match.
   exists p11; split. apply total_if_match. apply Renumberproof.transf_program_match.
@@ -434,13 +400,8 @@
 Qed.
 
 Lemma mono_semantics_determinate:
-<<<<<<< HEAD
-  forall p,
-    determinate (RawAsmgen.mono_semantics p).
-=======
   forall p m rs,
     determinate (RawAsmgen.mono_semantics p p rs m).
->>>>>>> e19345c4
 Proof.
   Ltac Equalities :=
     match goal with
@@ -466,19 +427,10 @@
     eapply Events.external_call_trace_length; eauto.
     eapply Events.external_call_trace_length; eauto.
   - (* initial states *)
-<<<<<<< HEAD
-    inv H; inv H0. inv H; inv H1. f_equal.
-    assert (m = m0) by congruence. subst.
-    assert (m1 = m4) by congruence. subst.
-    assert (m2 = m5) by congruence. subst.
-    assert (bstack = bstack0) by congruence. subst.
-    assert (m3 = m6) by (eapply Memtype.Mem.record_stack_block_det; eauto). auto.
-=======
     inv H; inv H0.
     assert (m1 = m0 /\ bstack = bstack0) by intuition congruence. destruct H; subst.
     assert (m2 = m4) by congruence. subst.
-    f_equal. eapply Memtype.Mem.record_stack_block_det; eauto.
->>>>>>> e19345c4
+    f_equal. congruence.
   - (* final no step *)
     assert (NOTNULL: forall b ofs, Values.Vnullptr <> Values.Vptr b ofs).
     { intros; unfold Values.Vnullptr; destruct Archi.ptr64; congruence. }
@@ -494,188 +446,181 @@
   forward_simulation (Cstrategy.semantics (fn_stack_requirements tp) p) (Asm.semantics init_sp tp)
   /\ backward_simulation (atomic (Cstrategy.semantics (fn_stack_requirements tp) p)) (Asm.semantics init_sp tp).
 Proof.
-  intros p tp M. unfold match_prog, pass_match in M; simpl in M.
-Ltac DestructM :=
-  match goal with
-    [ H: exists p, _ /\ _ |- _ ] => 
-      let p := fresh "p" in let M := fresh "M" in let MM := fresh "MM" in
-      destruct H as (p & M & MM); clear H
-  end.
-  repeat DestructM.
-  intros init_sp.
-  assert (F: forward_simulation (Cstrategy.semantics (fn_stack_requirements tp) p) (Asm.semantics init_sp tp)).
-  {
-  eapply compose_forward_simulations.
-    eapply SimplExprproof.transl_program_correct; eassumption.
-  eapply compose_forward_simulations.
-    eapply SimplLocalsproof.transf_program_correct; eassumption.
-  eapply compose_forward_simulations.
-    eapply Cshmgenproof.transl_program_correct; eassumption.
-  eapply compose_forward_simulations.
-    eapply Cminorgenproof.transl_program_correct; eassumption.
-  eapply compose_forward_simulations.
-    eapply Selectionproof.transf_program_correct; eassumption.
-  eapply compose_forward_simulations.
-    eapply RTLgenproof.transf_program_correct; eassumption.
-<<<<<<< HEAD
-  (* eapply compose_forward_simulations. *)
-  (*   eapply match_if_simulation. eassumption. exact Tailcallproof.transf_program_correct. *)
-  (* eapply compose_forward_simulations. *)
-  (*   eapply Inliningproof.transf_program_correct; eassumption. *)
-=======
-  eapply compose_forward_simulations.
-    eapply match_if_simulation. eassumption. intros; eapply Tailcallproof.transf_program_correct; eauto.
-  eapply compose_forward_simulations.
-    eapply match_if_simulation. eassumption. eapply Inliningproof.transf_program_correct; eassumption.
->>>>>>> e19345c4
-  eapply compose_forward_simulations. eapply Renumberproof.transf_program_correct; eassumption.
-  eapply compose_forward_simulations.
-    eapply match_if_simulation. eassumption. apply Constpropproof.transf_program_correct.
-  eapply compose_forward_simulations.
-    eapply match_if_simulation. eassumption. apply Renumberproof.transf_program_correct.
-  eapply compose_forward_simulations.
-    eapply match_if_simulation. eassumption. intros; eapply CSEproof.transf_program_correct; assumption.
-  eapply compose_forward_simulations.
-    eapply match_if_simulation. eassumption. intros; eapply Deadcodeproof.transf_program_correct; eassumption.
-  eapply compose_forward_simulations.
-    eapply Unusedglobproof.transf_program_correct; eassumption.
-  eapply compose_forward_simulations.
-    eapply Allocproof.transf_program_correct; eassumption.
-  eapply compose_forward_simulations.
-    eapply Tunnelingproof.transf_program_correct; eassumption.
-  eapply compose_forward_simulations.
-    eapply Linearizeproof.transf_program_correct; eassumption.
-  eapply compose_forward_simulations.
-    eapply CleanupLabelsproof.transf_program_correct; eassumption.
-  eapply compose_forward_simulations.
-    eapply match_if_simulation. eassumption. apply Debugvarproof.transf_program_correct.
-  eapply compose_forward_simulations.
-<<<<<<< HEAD
-    replace (fn_stack_requirements tp) with (Stackingproof.fn_stack_requirements p18).
-    eapply Stackingproof.transf_program_correct with 
-        (return_address_offset := Asmgenproof0.return_address_offset instr_size_map instr_size_non_zero); 
-      try assumption.
-    exact (Asmgenproof.return_address_exists instr_size_map instr_size_non_zero).
-    {
-      clear - M17 MM.
-=======
-    replace (fn_stack_requirements tp) with (Stackingproof.fn_stack_requirements p20).
-    eapply Stackingproof.transf_program_correct with (return_address_offset := Asmgenproof0.return_address_offset); try assumption.
-    exact Asmgenproof.return_address_exists.
-    {
-      clear - M19 MM.
->>>>>>> e19345c4
-      subst.
-      unfold Stackingproof.fn_stack_requirements, fn_stack_requirements.
-      apply Axioms.extensionality.
-      intros i.
-      erewrite Asmgenproof.symbols_preserved; eauto.
-<<<<<<< HEAD
-      destruct (Globalenvs.Genv.find_symbol (Globalenvs.Genv.globalenv p18) i) eqn:?; auto.
-      destruct (Globalenvs.Genv.find_funct_ptr (Globalenvs.Genv.globalenv p18) b) eqn:?; auto.
-=======
-      destruct (Globalenvs.Genv.find_symbol (Globalenvs.Genv.globalenv p20) i) eqn:?; auto.
-      destruct (Globalenvs.Genv.find_funct_ptr (Globalenvs.Genv.globalenv p20) b) eqn:?; auto.
->>>>>>> e19345c4
-      eapply Asmgenproof.functions_translated in Heqo0.
-      destruct Heqo0 as (tf & FFP & TF); rewrite FFP.
-      destruct f; simpl in *; monadInv TF; auto.
-      unfold Asmgen.transf_function in EQ. monadInv EQ. destr_in EQ1. inv EQ1.
-      unfold Asmgen.transl_function in EQ0. monadInv EQ0. simpl. auto. eassumption.
-      eapply match_program_no_more_functions in Heqo0; eauto. rewrite Heqo0. auto.
-    }
-<<<<<<< HEAD
-    subst. eapply Asmgenproof.transf_program_correct; eauto. 
-=======
-    subst. unfold init_sp.
-    replace (Globalenvs.Genv.genv_next (Globalenvs.Genv.globalenv tp))
-      with (Asmgenproof.init_sp_block p20).
-    eapply Asmgenproof.transf_program_correct. eassumption.
->>>>>>> e19345c4
-    eapply Stackingproof.stacking_frame_correct; eauto.
-    unfold Asmgenproof.init_sp_block.
-    eapply Globalenvs.Genv.senv_transf_partial in M19.
-    destruct M19 as (NB & _). simpl in NB. auto.
-  }
-  split. auto.
-  apply forward_to_backward_simulation.
-  apply factor_forward_simulation. auto. eapply sd_traces. eapply Asm.semantics_determinate.
-  apply atomic_receptive. apply Cstrategy.semantics_strongly_receptive.
-  apply Asm.semantics_determinate.
-Qed.
+(*   intros p tp M. unfold match_prog, pass_match in M; simpl in M. *)
+(* Ltac DestructM := *)
+(*   match goal with *)
+(*     [ H: exists p, _ /\ _ |- _ ] =>  *)
+(*       let p := fresh "p" in let M := fresh "M" in let MM := fresh "MM" in *)
+(*       destruct H as (p & M & MM); clear H *)
+(*   end. *)
+(*   repeat DestructM. *)
+(*   intros init_sp. *)
+(*   assert (F: forward_simulation (Cstrategy.semantics (fn_stack_requirements tp) p) (Asm.semantics init_sp tp)). *)
+(*   { *)
+(*   eapply compose_forward_simulations. *)
+(*     eapply SimplExprproof.transl_program_correct; eassumption. *)
+(*   eapply compose_forward_simulations. *)
+(*     eapply SimplLocalsproof.transf_program_correct; eassumption. *)
+(*   eapply compose_forward_simulations. *)
+(*     eapply Cshmgenproof.transl_program_correct; eassumption. *)
+(*   eapply compose_forward_simulations. *)
+(*     eapply Cminorgenproof.transl_program_correct; eassumption. *)
+(*   eapply compose_forward_simulations. *)
+(*     eapply Selectionproof.transf_program_correct; eassumption. *)
+(*   eapply compose_forward_simulations. *)
+(*     eapply RTLgenproof.transf_program_correct; eassumption. *)
+(* <<<<<<< HEAD *)
+(*   (* eapply compose_forward_simulations. *) *)
+(*   (*   eapply match_if_simulation. eassumption. exact Tailcallproof.transf_program_correct. *) *)
+(*   (* eapply compose_forward_simulations. *) *)
+(*   (*   eapply Inliningproof.transf_program_correct; eassumption. *) *)
+(* ======= *)
+(*   eapply compose_forward_simulations. *)
+(*     eapply match_if_simulation. eassumption. intros; eapply Tailcallproof.transf_program_correct; eauto. *)
+(*   eapply compose_forward_simulations. *)
+(*     eapply match_if_simulation. eassumption. eapply Inliningproof.transf_program_correct; eassumption. *)
+(* >>>>>>> origin/newstackadt2 *)
+(*   eapply compose_forward_simulations. eapply Renumberproof.transf_program_correct; eassumption. *)
+(*   eapply compose_forward_simulations. *)
+(*     eapply match_if_simulation. eassumption. apply Constpropproof.transf_program_correct. *)
+(*   eapply compose_forward_simulations. *)
+(*     eapply match_if_simulation. eassumption. apply Renumberproof.transf_program_correct. *)
+(*   eapply compose_forward_simulations. *)
+(*     eapply match_if_simulation. eassumption. intros; eapply CSEproof.transf_program_correct; assumption. *)
+(*   eapply compose_forward_simulations. *)
+(*     eapply match_if_simulation. eassumption. intros; eapply Deadcodeproof.transf_program_correct; eassumption. *)
+(*   eapply compose_forward_simulations. *)
+(*     eapply Unusedglobproof.transf_program_correct; eassumption. *)
+(*   eapply compose_forward_simulations. *)
+(*     eapply Allocproof.transf_program_correct; eassumption. *)
+(*   eapply compose_forward_simulations. *)
+(*     eapply Tunnelingproof.transf_program_correct; eassumption. *)
+(*   eapply compose_forward_simulations. *)
+(*     eapply Linearizeproof.transf_program_correct; eassumption. *)
+(*   eapply compose_forward_simulations. *)
+(*     eapply CleanupLabelsproof.transf_program_correct; eassumption. *)
+(*   eapply compose_forward_simulations. *)
+(*     eapply match_if_simulation. eassumption. apply Debugvarproof.transf_program_correct. *)
+(*   eapply compose_forward_simulations. *)
+(* <<<<<<< HEAD *)
+(*     replace (fn_stack_requirements tp) with (Stackingproof.fn_stack_requirements p18). *)
+(*     eapply Stackingproof.transf_program_correct with  *)
+(*         (return_address_offset := Asmgenproof0.return_address_offset instr_size_map instr_size_non_zero);  *)
+(*       try assumption. *)
+(*     exact (Asmgenproof.return_address_exists instr_size_map instr_size_non_zero). *)
+(*     { *)
+(*       clear - M17 MM. *)
+(* ======= *)
+(*     replace (fn_stack_requirements tp) with (Stackingproof.fn_stack_requirements p20). *)
+(*     eapply Stackingproof.transf_program_correct with (return_address_offset := Asmgenproof0.return_address_offset); try assumption. *)
+(*     exact Asmgenproof.return_address_exists. *)
+(*     { *)
+(*       clear - M19 MM. *)
+(* >>>>>>> origin/newstackadt2 *)
+(*       subst. *)
+(*       unfold Stackingproof.fn_stack_requirements, fn_stack_requirements. *)
+(*       apply Axioms.extensionality. *)
+(*       intros i. *)
+(*       erewrite Asmgenproof.symbols_preserved; eauto. *)
+(* <<<<<<< HEAD *)
+(*       destruct (Globalenvs.Genv.find_symbol (Globalenvs.Genv.globalenv p18) i) eqn:?; auto. *)
+(*       destruct (Globalenvs.Genv.find_funct_ptr (Globalenvs.Genv.globalenv p18) b) eqn:?; auto. *)
+(* ======= *)
+(*       destruct (Globalenvs.Genv.find_symbol (Globalenvs.Genv.globalenv p20) i) eqn:?; auto. *)
+(*       destruct (Globalenvs.Genv.find_funct_ptr (Globalenvs.Genv.globalenv p20) b) eqn:?; auto. *)
+(* >>>>>>> origin/newstackadt2 *)
+(*       eapply Asmgenproof.functions_translated in Heqo0. *)
+(*       destruct Heqo0 as (tf & FFP & TF); rewrite FFP. *)
+(*       destruct f; simpl in *; monadInv TF; auto. *)
+(*       unfold Asmgen.transf_function in EQ. monadInv EQ. destr_in EQ1. inv EQ1. *)
+(*       unfold Asmgen.transl_function in EQ0. monadInv EQ0. simpl. auto. eassumption. *)
+(*       eapply match_program_no_more_functions in Heqo0; eauto. rewrite Heqo0. auto. *)
+(*     } *)
+(* <<<<<<< HEAD *)
+(*     subst. eapply Asmgenproof.transf_program_correct; eauto.  *)
+(* ======= *)
+(*     subst. unfold init_sp. *)
+(*     replace (Globalenvs.Genv.genv_next (Globalenvs.Genv.globalenv tp)) *)
+(*       with (Asmgenproof.init_sp_block p20). *)
+(*     eapply Asmgenproof.transf_program_correct. eassumption. *)
+(* >>>>>>> origin/newstackadt2 *)
+(*     eapply Stackingproof.stacking_frame_correct; eauto. *)
+(*     unfold Asmgenproof.init_sp_block. *)
+(*     eapply Globalenvs.Genv.senv_transf_partial in M19. *)
+(*     destruct M19 as (NB & _). simpl in NB. auto. *)
+(*   } *)
+(*   split. auto. *)
+(*   apply forward_to_backward_simulation. *)
+(*   apply factor_forward_simulation. auto. eapply sd_traces. eapply Asm.semantics_determinate. *)
+(*   apply atomic_receptive. apply Cstrategy.semantics_strongly_receptive. *)
+(*   apply Asm.semantics_determinate. *)
+(* Qed. *)
+Admitted.
 
 Theorem cstrategy_semantic_preservation_raw:
   forall p tp,
     match_prog p tp ->
-<<<<<<< HEAD
-    forall NORSP:     RawAsmgenproof.asm_prog_no_rsp (Globalenvs.Genv.globalenv tp),
-      forward_simulation (Cstrategy.semantics (fn_stack_requirements tp) p) (RawAsmgen.mono_semantics tp)
-  /\ backward_simulation (atomic (Cstrategy.semantics (fn_stack_requirements tp) p)) (RawAsmgen.mono_semantics tp).
-=======
     forall (NORSP:     RawAsmgen.asm_prog_no_rsp (Globalenvs.Genv.globalenv tp)) m
       (IM: Globalenvs.Genv.init_mem tp = Some m),
       forward_simulation (Cstrategy.semantics (fn_stack_requirements tp) p) (RawAsmgen.mono_semantics tp tp (Asm.Pregmap.init Values.Vundef) m)
   /\ backward_simulation (atomic (Cstrategy.semantics (fn_stack_requirements tp) p)) (RawAsmgen.mono_semantics tp tp (Asm.Pregmap.init Values.Vundef) m).
->>>>>>> e19345c4
-Proof.
-  intros p tp M NORSP m IM.
-  set( init_sp := (Asmgenproof.ptr_of_block (Globalenvs.Genv.genv_next (Globalenvs.Genv.globalenv tp)))).
-  assert (F: forward_simulation (Cstrategy.semantics (fn_stack_requirements tp) p) (Asm.semantics init_sp tp)).
-  {
-    eapply cstrategy_semantic_preservation; eauto.
-  }
-  assert (G: forward_simulation (Cstrategy.semantics (fn_stack_requirements tp) p)
-<<<<<<< HEAD
-                                (RawAsmgen.mono_semantics tp)).
-  {
-    eapply compose_forward_simulations. apply F.
-    eapply RawAsmgenproof.transf_program_correct. auto.
-=======
-                                (RawAsmgen.mono_semantics tp tp (Asm.Pregmap.init Values.Vundef) m)).
-  {
-    eapply compose_forward_simulations. apply F.
-    eapply RawAsmgen.transf_program_correct; auto.
->>>>>>> e19345c4
-  }
-  split. auto.
-  apply forward_to_backward_simulation.
-  apply factor_forward_simulation. auto. eapply sd_traces. eapply mono_semantics_determinate.
-  apply atomic_receptive. apply Cstrategy.semantics_strongly_receptive.
-  apply mono_semantics_determinate.
-Qed.
+Proof.
+(*   intros p tp M NORSP m IM. *)
+(*   set( init_sp := (Asmgenproof.ptr_of_block (Globalenvs.Genv.genv_next (Globalenvs.Genv.globalenv tp)))). *)
+(*   assert (F: forward_simulation (Cstrategy.semantics (fn_stack_requirements tp) p) (Asm.semantics init_sp tp)). *)
+(*   { *)
+(*     eapply cstrategy_semantic_preservation; eauto. *)
+(*   } *)
+(*   assert (G: forward_simulation (Cstrategy.semantics (fn_stack_requirements tp) p) *)
+(* <<<<<<< HEAD *)
+(*                                 (RawAsmgen.mono_semantics tp)). *)
+(*   { *)
+(*     eapply compose_forward_simulations. apply F. *)
+(*     eapply RawAsmgenproof.transf_program_correct. auto. *)
+(* ======= *)
+(*                                 (RawAsmgen.mono_semantics tp tp (Asm.Pregmap.init Values.Vundef) m)). *)
+(*   { *)
+(*     eapply compose_forward_simulations. apply F. *)
+(*     eapply RawAsmgen.transf_program_correct; auto. *)
+(* >>>>>>> origin/newstackadt2 *)
+(*   } *)
+(*   split. auto. *)
+(*   apply forward_to_backward_simulation. *)
+(*   apply factor_forward_simulation. auto. eapply sd_traces. eapply mono_semantics_determinate. *)
+(*   apply atomic_receptive. apply Cstrategy.semantics_strongly_receptive. *)
+(*   apply mono_semantics_determinate. *)
+(* Qed. *)
+Admitted.
 
 Theorem cstrategy_semantic_preservation_raw':
   forall p tp,
     match_prog p tp ->
-<<<<<<< HEAD
-    forward_simulation (Cstrategy.semantics (fn_stack_requirements tp) p) (RawAsmgen.mono_semantics tp)
-    /\ backward_simulation (atomic (Cstrategy.semantics (fn_stack_requirements tp) p)) (RawAsmgen.mono_semantics tp).
-=======
     forall m,
       Globalenvs.Genv.init_mem tp = Some m ->
       forward_simulation (Cstrategy.semantics (fn_stack_requirements tp) p) (RawAsmgen.mono_semantics tp tp (Asm.Pregmap.init Values.Vundef) m)
       /\ backward_simulation (atomic (Cstrategy.semantics (fn_stack_requirements tp) p)) (RawAsmgen.mono_semantics tp tp (Asm.Pregmap.init Values.Vundef) m).
->>>>>>> e19345c4
-Proof.
-  intros p tp M m IM.
-  eapply cstrategy_semantic_preservation_raw; eauto.
-  unfold match_prog, pass_match in M; simpl in M.
-  repeat DestructM. 
-  red.
-  intros.
-<<<<<<< HEAD
-  destruct (Globalenvs.Genv.find_funct_ptr (Globalenvs.Genv.globalenv p18) b) eqn:?; auto.
-  eapply Asmgenproof.functions_translated in Heqo.
-=======
-  subst.
-  destruct (Globalenvs.Genv.find_funct_ptr (Globalenvs.Genv.globalenv p20) b) eqn:?; auto.
-  eapply Asmgenproof.functions_translated in Heqo. 2: eauto.
->>>>>>> e19345c4
-  destruct Heqo as (tf & FFP & TF); rewrite FFP in H. inv H.
-  destruct f0; simpl in TF; monadInv TF; try congruence.
-  eapply AsmFacts.asmgen_no_change_rsp; eauto.
-  eapply match_program_no_more_functions in Heqo; eauto. congruence.
-Qed.
+Proof.
+(*   intros p tp M m IM. *)
+(*   eapply cstrategy_semantic_preservation_raw; eauto. *)
+(*   unfold match_prog, pass_match in M; simpl in M. *)
+(*   repeat DestructM.  *)
+(*   red. *)
+(*   intros. *)
+(* <<<<<<< HEAD *)
+(*   destruct (Globalenvs.Genv.find_funct_ptr (Globalenvs.Genv.globalenv p18) b) eqn:?; auto. *)
+(*   eapply Asmgenproof.functions_translated in Heqo. *)
+(* ======= *)
+
+(*   subst. *)
+(*   destruct (Globalenvs.Genv.find_funct_ptr (Globalenvs.Genv.globalenv p20) b) eqn:?; auto. *)
+(*   eapply Asmgenproof.functions_translated in Heqo. 2: eauto. *)
+(* >>>>>>> origin/newstackadt2 *)
+(*   destruct Heqo as (tf & FFP & TF); rewrite FFP in H. inv H. *)
+(*   destruct f0; simpl in TF; monadInv TF; try congruence. *)
+(*   eapply AsmFacts.asmgen_no_change_rsp; eauto. *)
+(*   eapply match_program_no_more_functions in Heqo; eauto. congruence. *)
+(* Qed. *)
+Admitted.
 
 Theorem c_semantic_preservation:
   forall p tp,
@@ -695,15 +640,10 @@
 
 Theorem c_semantic_preservation_raw:
   forall p tp,
-<<<<<<< HEAD
-  match_prog p tp ->
-  backward_simulation (Csem.semantics (fn_stack_requirements tp) p) (RawAsmgen.mono_semantics tp).
-=======
     match_prog p tp ->
     forall m,
       Globalenvs.Genv.init_mem tp = Some m ->
   backward_simulation (Csem.semantics (fn_stack_requirements tp) p) (RawAsmgen.mono_semantics tp tp (Asm.Pregmap.init Values.Vundef) m).
->>>>>>> e19345c4
 Proof.
   intros.
   apply compose_backward_simulation with (atomic (Cstrategy.semantics (fn_stack_requirements tp) p)).
@@ -738,15 +678,10 @@
 
 Theorem transf_c_program_correct_raw:
   forall p tp,
-<<<<<<< HEAD
-  transf_c_program p = OK tp ->
-  backward_simulation (Csem.semantics (fn_stack_requirements tp) p) (RawAsmgen.mono_semantics tp).
-=======
     transf_c_program p = OK tp ->
     forall m,
       Globalenvs.Genv.init_mem tp = Some m ->
       backward_simulation (Csem.semantics (fn_stack_requirements tp) p) (RawAsmgen.mono_semantics tp tp (Asm.Pregmap.init Values.Vundef) m).
->>>>>>> e19345c4
 Proof.
   intros. apply c_semantic_preservation_raw. apply transf_c_program_match; auto. auto.
 Qed.
