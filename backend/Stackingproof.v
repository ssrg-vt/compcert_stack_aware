(* *********************************************************************)
(*                                                                     *)
(*              The Compcert verified compiler                         *)
(*                                                                     *)
(*          Xavier Leroy, INRIA Paris-Rocquencourt                     *)
(*                                                                     *)
(*  Copyright Institut National de Recherche en Informatique et en     *)
(*  Automatique.  All rights reserved.  This file is distributed       *)
(*  under the terms of the INRIA Non-Commercial License Agreement.     *)
(*                                                                     *)
(* *********************************************************************)

(** Correctness proof for the translation from Linear to Mach. *)

(** This file proves semantic preservation for the [Stacking] pass. *)

Require Import Coqlib Errors.
Require Import Integers AST Linking.
Require Import Values Memory Separation Events Globalenvs Smallstep.
Require Import LTL Op Locations Linear Mach.
Require Import Bounds Conventions Stacklayout Lineartyping.
Require Import Stacking.

Local Open Scope sep_scope.

Definition match_prog (p: Linear.program) (tp: Mach.program) :=
  match_program (fun _ f tf => transf_fundef f = OK tf) eq p tp.

Lemma transf_program_match:
  forall p tp, transf_program p = OK tp -> match_prog p tp.
Proof.
  intros. eapply match_transform_partial_program; eauto.
Qed.

(** * Basic properties of the translation *)

Lemma typesize_typesize:
  forall ty, AST.typesize ty = 4 * Locations.typesize ty.
Proof.
  destruct ty; auto.
Qed.

Remark size_type_chunk:
  forall ty, size_chunk (chunk_of_type ty) = AST.typesize ty.
Proof.
  destruct ty; reflexivity.
Qed.

Remark align_type_chunk:
  forall ty, align_chunk (chunk_of_type ty) = 4 * Locations.typealign ty.
Proof.
  destruct ty; reflexivity.
Qed.

Lemma slot_outgoing_argument_valid:
  forall f ofs ty sg,
  In (S Outgoing ofs ty) (regs_of_rpairs (loc_arguments sg)) -> slot_valid f Outgoing ofs ty = true.
Proof.
  intros. exploit loc_arguments_acceptable_2; eauto. intros [A B].
  unfold slot_valid. unfold proj_sumbool.
  rewrite zle_true by omega.
  rewrite pred_dec_true by auto.
  auto.
Qed.

Lemma load_result_inject:
  forall j ty v v',
  Val.inject j v v' -> Val.has_type v ty -> Val.inject j v (Val.load_result (chunk_of_type ty) v').
Proof.
  destruct 1; intros; auto; destruct ty; simpl; try contradiction; econstructor; eauto.
Qed.

Section PRESERVATION.
Context `{external_calls_prf: ExternalCalls}.

Variable return_address_offset: Mach.function -> Mach.code -> int -> Prop.

Hypothesis return_address_offset_exists:
  forall f sg ros c,
  is_tail (Mcall sg ros :: c) (fn_code f) ->
  exists ofs, return_address_offset f c ofs.

Let step := Mach.step return_address_offset.

Variable prog: Linear.program.
Variable tprog: Mach.program.
Hypothesis TRANSF: match_prog prog tprog.
Let ge := Genv.globalenv prog.
Let tge := Genv.globalenv tprog.

Section FRAME_PROPERTIES.

Variable f: Linear.function.
Let b := function_bounds f.
Let fe := make_env b.
Variable tf: Mach.function.
Hypothesis TRANSF_F: transf_function f = OK tf.

Lemma unfold_transf_function:
  tf = Mach.mkfunction
         f.(Linear.fn_sig)
         (transl_body f fe)
         fe.(fe_size)
         (Int.repr fe.(fe_ofs_link))
         (Int.repr fe.(fe_ofs_retaddr)).
Proof.
  generalize TRANSF_F. unfold transf_function.
  destruct (wt_function f); simpl negb.
  destruct (zlt Int.max_unsigned (fe_size (make_env (function_bounds f)))).
  intros; discriminate.
  intros. unfold fe. unfold b. congruence.
  intros; discriminate.
Qed.

Lemma transf_function_well_typed:
  wt_function f = true.
Proof.
  generalize TRANSF_F. unfold transf_function.
  destruct (wt_function f); simpl negb. auto. intros; discriminate.
Qed.

Lemma size_no_overflow: fe.(fe_size) <= Int.max_unsigned.
Proof.
  generalize TRANSF_F. unfold transf_function.
  destruct (wt_function f); simpl negb.
  destruct (zlt Int.max_unsigned (fe_size (make_env (function_bounds f)))).
  intros; discriminate.
  intros. unfold fe. unfold b. omega.
  intros; discriminate.
Qed.

Remark bound_stack_data_stacksize:
  f.(Linear.fn_stacksize) <= b.(bound_stack_data).
Proof.
  unfold b, function_bounds, bound_stack_data. apply Zmax1.
Qed.

(** * Memory assertions used to describe the contents of stack frames *)

Local Opaque Z.add Z.mul Z.divide.

(** Accessing the stack frame using [load_stack] and [store_stack]. *)

Lemma contains_get_stack:
  forall spec m ty sp ofs,
  m |= contains (chunk_of_type ty) sp ofs spec ->
  exists v, load_stack m (Vptr sp Int.zero) ty (Int.repr ofs) = Some v /\ spec v.
Proof.
  intros. unfold load_stack. 
  replace (Val.add (Vptr sp Int.zero) (Vint (Int.repr ofs))) with (Vptr sp (Int.repr ofs)).
  eapply loadv_rule; eauto.
  simpl. rewrite Int.add_zero_l; auto.
Qed.

Lemma hasvalue_get_stack:
  forall ty m sp ofs v,
  m |= hasvalue (chunk_of_type ty) sp ofs v ->
  load_stack m (Vptr sp Int.zero) ty (Int.repr ofs) = Some v.
Proof.
  intros. exploit contains_get_stack; eauto. intros (v' & A & B). congruence.
Qed.

Lemma contains_set_stack:
  forall (spec: val -> Prop) v spec1 m ty sp ofs P,
  m |= contains (chunk_of_type ty) sp ofs spec1 ** P ->
  spec (Val.load_result (chunk_of_type ty) v) ->
  exists m',
      store_stack m (Vptr sp Int.zero) ty (Int.repr ofs) v = Some m'
  /\ m' |= contains (chunk_of_type ty) sp ofs spec ** P.
Proof.
  intros. unfold store_stack. 
  replace (Val.add (Vptr sp Int.zero) (Vint (Int.repr ofs))) with (Vptr sp (Int.repr ofs)).
  eapply storev_rule; eauto.
  simpl. rewrite Int.add_zero_l; auto.
Qed.

(** [contains_locations j sp pos bound sl ls] is a separation logic assertion
  that holds if the memory area at block [sp], offset [pos], size [4 * bound],
  reflects the values of the stack locations of kind [sl] given by the
  location map [ls], up to the memory injection [j].

  Two such [contains_locations] assertions will be used later, one to
  reason about the values of [Local] slots, the other about the values of
  [Outgoing] slots. *)

Program Definition contains_locations (j: meminj) (sp: block) (pos bound: Z) (sl: slot) (ls: locset) : massert := {|
  m_pred := fun m =>
    (8 | pos) /\ 0 <= pos /\ pos + 4 * bound <= Int.modulus /\
    Mem.range_perm m sp pos (pos + 4 * bound) Cur Freeable /\
    forall ofs ty, 0 <= ofs -> ofs + typesize ty <= bound -> (typealign ty | ofs) ->
    exists v, Mem.load (chunk_of_type ty) m sp (pos + 4 * ofs) = Some v
           /\ Val.inject j (ls (S sl ofs ty)) v;
  m_footprint := fun b ofs =>
    b = sp /\ pos <= ofs < pos + 4 * bound
|}.
Next Obligation.
  intuition auto. 
- red; intros. eapply Mem.perm_unchanged_on; eauto. simpl; auto.
- exploit H4; eauto. intros (v & A & B). exists v; split; auto.
  eapply Mem.load_unchanged_on; eauto.
  simpl; intros. rewrite size_type_chunk, typesize_typesize in H8. 
  split; auto. omega.
Qed.
Next Obligation.
  eauto with mem.
Qed.

Remark valid_access_location:
  forall m sp pos bound ofs ty p,
  (8 | pos) ->
  Mem.range_perm m sp pos (pos + 4 * bound) Cur Freeable ->
  0 <= ofs -> ofs + typesize ty <= bound -> (typealign ty | ofs) ->
  Mem.valid_access m (chunk_of_type ty) sp (pos + 4 * ofs) p.
Proof.
  intros; split.
- red; intros. apply Mem.perm_implies with Freeable; auto with mem. 
  apply H0. rewrite size_type_chunk, typesize_typesize in H4. omega.
- rewrite align_type_chunk. apply Z.divide_add_r. 
  apply Zdivide_trans with 8; auto.
  exists (8 / (4 * typealign ty)); destruct ty; reflexivity.
  apply Z.mul_divide_mono_l. auto.
Qed.

Lemma get_location:
  forall m j sp pos bound sl ls ofs ty,
  m |= contains_locations j sp pos bound sl ls ->
  0 <= ofs -> ofs + typesize ty <= bound -> (typealign ty | ofs) ->
  exists v,
     load_stack m (Vptr sp Int.zero) ty (Int.repr (pos + 4 * ofs)) = Some v
  /\ Val.inject j (ls (S sl ofs ty)) v.
Proof.
  intros. destruct H as (D & E & F & G & H).
  exploit H; eauto. intros (v & U & V). exists v; split; auto.
  unfold load_stack; simpl. rewrite Int.add_zero_l, Int.unsigned_repr; auto.
  unfold Int.max_unsigned. generalize (typesize_pos ty). omega.
Qed.

Lemma set_location:
  forall m j sp pos bound sl ls P ofs ty v v',
  m |= contains_locations j sp pos bound sl ls ** P ->
  0 <= ofs -> ofs + typesize ty <= bound -> (typealign ty | ofs) ->
  Val.inject j v v' ->
  exists m',
     store_stack m (Vptr sp Int.zero) ty (Int.repr (pos + 4 * ofs)) v' = Some m'
  /\ m' |= contains_locations j sp pos bound sl (Locmap.set (S sl ofs ty) v ls) ** P.
Proof.
  intros. destruct H as (A & B & C). destruct A as (D & E & F & G & H).
  edestruct Mem.valid_access_store as [m' STORE]. 
  eapply valid_access_location; eauto. 
  assert (PERM: Mem.range_perm m' sp pos (pos + 4 * bound) Cur Freeable).
  { red; intros; eauto with mem. }
  exists m'; split.
- unfold store_stack; simpl. rewrite Int.add_zero_l, Int.unsigned_repr; eauto.
  unfold Int.max_unsigned. generalize (typesize_pos ty). omega.
- simpl. intuition auto.
+ unfold Locmap.set. 
  destruct (Loc.eq (S sl ofs ty) (S sl ofs0 ty0)); [|destruct (Loc.diff_dec (S sl ofs ty) (S sl ofs0 ty0))].
* (* same location *)
  inv e. rename ofs0 into ofs. rename ty0 into ty.
  exists (Val.load_result (chunk_of_type ty) v'); split.
  eapply Mem.load_store_similar_2; eauto. omega. 
  inv H3; destruct (chunk_of_type ty); simpl; econstructor; eauto.
* (* different locations *)
  exploit H; eauto. intros (v0 & X & Y). exists v0; split; auto.
  rewrite <- X; eapply Mem.load_store_other; eauto.
  destruct d. congruence. right. rewrite ! size_type_chunk, ! typesize_typesize. omega.
* (* overlapping locations *)
  destruct (Mem.valid_access_load m' (chunk_of_type ty0) sp (pos + 4 * ofs0)) as [v'' LOAD].
  apply Mem.valid_access_implies with Writable; auto with mem. 
  eapply valid_access_location; eauto.
  exists v''; auto.
+ apply (m_invar P) with m; auto. 
  eapply Mem.store_unchanged_on; eauto. 
  intros i; rewrite size_type_chunk, typesize_typesize. intros; red; intros.
  eelim C; eauto. simpl. split; auto. omega.
Qed.

Lemma initial_locations:
  forall j sp pos bound P sl ls m,
  m |= range sp pos (pos + 4 * bound) ** P ->
  (8 | pos) ->
  (forall ofs ty, ls (S sl ofs ty) = Vundef) ->
  m |= contains_locations j sp pos bound sl ls ** P.
Proof.
  intros. destruct H as (A & B & C). destruct A as (D & E & F). split.
- simpl; intuition auto. red; intros; eauto with mem. 
  destruct (Mem.valid_access_load m (chunk_of_type ty) sp (pos + 4 * ofs)) as [v LOAD].
  eapply valid_access_location; eauto.
  red; intros; eauto with mem.
  exists v; split; auto. rewrite H1; auto.
- split; assumption.
Qed.

Lemma contains_locations_exten:
  forall ls ls' j sp pos bound sl,
  (forall ofs ty, ls' (S sl ofs ty) = ls (S sl ofs ty)) ->
  massert_imp (contains_locations j sp pos bound sl ls)
              (contains_locations j sp pos bound sl ls').
Proof.
  intros; split; simpl; intros; auto.
  intuition auto. rewrite H. eauto.
Qed.

Lemma contains_locations_incr:
  forall j j' sp pos bound sl ls,
  inject_incr j j' ->
  massert_imp (contains_locations j sp pos bound sl ls)
              (contains_locations j' sp pos bound sl ls).
Proof.
  intros; split; simpl; intros; auto.
  intuition auto. exploit H5; eauto. intros (v & A & B). exists v; eauto.
Qed.

(** [contains_callee_saves j sp pos rl ls] is a memory assertion that holds
  if block [sp], starting at offset [pos], contains the values of the
  callee-save registers [rl] as given by the location map [ls],
  up to the memory injection [j].  The memory layout of the registers in [rl]
  is the same as that implemented by [save_callee_save_rec]. *)

Fixpoint contains_callee_saves (j: meminj) (sp: block) (pos: Z) (rl: list mreg) (ls: locset) : massert :=
  match rl with
  | nil => pure True
  | r :: rl =>
      let ty := mreg_type r in
      let sz := AST.typesize ty in
      let pos1 := align pos sz in
      contains (chunk_of_type ty) sp pos1 (fun v => Val.inject j (ls (R r)) v)
      ** contains_callee_saves j sp (pos1 + sz) rl ls
  end.

Lemma contains_callee_saves_incr:
  forall j j' sp ls,
  inject_incr j j' ->
  forall rl pos,
  massert_imp (contains_callee_saves j sp pos rl ls)
              (contains_callee_saves j' sp pos rl ls).
Proof.
  induction rl as [ | r1 rl]; simpl; intros.
- reflexivity.
- apply sepconj_morph_1; auto. apply contains_imp. eauto.
Qed.

Lemma contains_callee_saves_exten:
  forall j sp ls ls' rl pos,
  (forall r, In r rl -> ls' (R r) = ls (R r)) ->
  massert_eqv (contains_callee_saves j sp pos rl ls)
              (contains_callee_saves j sp pos rl ls').
Proof.
  induction rl as [ | r1 rl]; simpl; intros.
- reflexivity.
- apply sepconj_morph_2; auto. rewrite H by auto. reflexivity.
Qed.

(** Separation logic assertions describing the stack frame at [sp].
  It must contain:
  - the values of the [Local] stack slots of [ls], as per [contains_locations]
  - the values of the [Outgoing] stack slots of [ls], as per [contains_locations]
  - the [parent] pointer representing the back link to the caller's frame
  - the [retaddr] pointer representing the saved return address
  - the initial values of the used callee-save registers as given by [ls0],
    as per [contains_callee_saves].

In addition, we use a nonseparating conjunction to record the fact that
we have full access rights on the stack frame, except the part that
represents the Linear stack data. *)

Definition frame_contents_1 (j: meminj) (sp: block) (ls ls0: locset) (parent retaddr: val) :=
    contains_locations j sp fe.(fe_ofs_local) b.(bound_local) Local ls
 ** contains_locations j sp fe_ofs_arg b.(bound_outgoing) Outgoing ls
 ** hasvalue Mint32 sp fe.(fe_ofs_link) parent
 ** hasvalue Mint32 sp fe.(fe_ofs_retaddr) retaddr
 ** contains_callee_saves j sp fe.(fe_ofs_callee_save) b.(used_callee_save) ls0.

Definition frame_contents (j: meminj) (sp: block) (ls ls0: locset) (parent retaddr: val) :=
  mconj (frame_contents_1 j sp ls ls0 parent retaddr)
        (range sp 0 fe.(fe_stack_data) **
         range sp (fe.(fe_stack_data) + b.(bound_stack_data)) fe.(fe_size)).

(** Accessing components of the frame. *)

Lemma frame_get_local:
  forall ofs ty j sp ls ls0 parent retaddr m P,
  m |= frame_contents j sp ls ls0 parent retaddr ** P ->
  slot_within_bounds b Local ofs ty -> slot_valid f Local ofs ty = true ->
  exists v,
     load_stack m (Vptr sp Int.zero) ty (Int.repr (offset_local fe ofs)) = Some v
  /\ Val.inject j (ls (S Local ofs ty)) v.
Proof.
  unfold frame_contents, frame_contents_1; intros. unfold slot_valid in H1; InvBooleans.
  apply mconj_proj1 in H. apply sep_proj1 in H. apply sep_proj1 in H.
  eapply get_location; eauto. 
Qed.

Lemma frame_get_outgoing:
  forall ofs ty j sp ls ls0 parent retaddr m P,
  m |= frame_contents j sp ls ls0 parent retaddr ** P ->
  slot_within_bounds b Outgoing ofs ty -> slot_valid f Outgoing ofs ty = true ->
  exists v,
     load_stack m (Vptr sp Int.zero) ty (Int.repr (offset_arg ofs)) = Some v
  /\ Val.inject j (ls (S Outgoing ofs ty)) v.
Proof.
  unfold frame_contents, frame_contents_1; intros. unfold slot_valid in H1; InvBooleans.
  apply mconj_proj1 in H. apply sep_proj1 in H. apply sep_pick2 in H.
  eapply get_location; eauto. 
Qed.

Lemma frame_get_parent:
  forall j sp ls ls0 parent retaddr m P,
  m |= frame_contents j sp ls ls0 parent retaddr ** P ->
  load_stack m (Vptr sp Int.zero) Tint (Int.repr fe.(fe_ofs_link)) = Some parent.
Proof.
  unfold frame_contents, frame_contents_1; intros.
  apply mconj_proj1 in H. apply sep_proj1 in H. apply sep_pick3 in H. 
  eapply hasvalue_get_stack; eauto.
Qed.

Lemma frame_get_retaddr:
  forall j sp ls ls0 parent retaddr m P,
  m |= frame_contents j sp ls ls0 parent retaddr ** P ->
  load_stack m (Vptr sp Int.zero) Tint (Int.repr fe.(fe_ofs_retaddr)) = Some retaddr.
Proof.
  unfold frame_contents, frame_contents_1; intros.
  apply mconj_proj1 in H. apply sep_proj1 in H. apply sep_pick4 in H. 
  eapply hasvalue_get_stack; eauto.
Qed.

(** Assigning a [Local] or [Outgoing] stack slot. *)

Lemma frame_set_local:
  forall ofs ty v v' j sp ls ls0 parent retaddr m P,
  m |= frame_contents j sp ls ls0 parent retaddr ** P ->
  slot_within_bounds b Local ofs ty -> slot_valid f Local ofs ty = true ->
  Val.inject j v v' ->
  exists m',
     store_stack m (Vptr sp Int.zero) ty (Int.repr (offset_local fe ofs)) v' = Some m'
  /\ m' |= frame_contents j sp (Locmap.set (S Local ofs ty) v ls) ls0 parent retaddr ** P.
Proof.
  intros. unfold frame_contents in H.
  exploit mconj_proj1; eauto. unfold frame_contents_1. 
  rewrite ! sep_assoc; intros SEP.
  unfold slot_valid in H1; InvBooleans. simpl in H0. 
  exploit set_location; eauto. intros (m' & A & B).
  exists m'; split; auto.
  assert (forall i k p, Mem.perm m sp i k p -> Mem.perm m' sp i k p).
  {  intros. unfold store_stack in A; simpl in A. eapply Mem.perm_store_1; eauto. }
  eapply frame_mconj. eauto.
  unfold frame_contents_1; rewrite ! sep_assoc; exact B.
  eapply sep_preserved.
  eapply sep_proj1. eapply mconj_proj2. eassumption.
  intros; eapply range_preserved; eauto.
  intros; eapply range_preserved; eauto.
Qed.

Lemma frame_set_outgoing:
  forall ofs ty v v' j sp ls ls0 parent retaddr m P,
  m |= frame_contents j sp ls ls0 parent retaddr ** P ->
  slot_within_bounds b Outgoing ofs ty -> slot_valid f Outgoing ofs ty = true ->
  Val.inject j v v' ->
  exists m',
     store_stack m (Vptr sp Int.zero) ty (Int.repr (offset_arg ofs)) v' = Some m'
  /\ m' |= frame_contents j sp (Locmap.set (S Outgoing ofs ty) v ls) ls0 parent retaddr ** P.
Proof.
  intros. unfold frame_contents in H.
  exploit mconj_proj1; eauto. unfold frame_contents_1.
  rewrite ! sep_assoc, sep_swap. intros SEP. 
  unfold slot_valid in H1; InvBooleans. simpl in H0. 
  exploit set_location; eauto. intros (m' & A & B).
  exists m'; split; auto.
  assert (forall i k p, Mem.perm m sp i k p -> Mem.perm m' sp i k p).
  {  intros. unfold store_stack in A; simpl in A. eapply Mem.perm_store_1; eauto. }
  eapply frame_mconj. eauto.
  unfold frame_contents_1; rewrite ! sep_assoc, sep_swap; eauto.
  eapply sep_preserved.
  eapply sep_proj1. eapply mconj_proj2. eassumption.
  intros; eapply range_preserved; eauto.
  intros; eapply range_preserved; eauto.
Qed.

(** Invariance by change of location maps. *)

Lemma frame_contents_exten:
  forall ls ls0 ls' ls0' j sp parent retaddr P m,
  (forall sl ofs ty, ls' (S sl ofs ty) = ls (S sl ofs ty)) ->
  (forall r, In r b.(used_callee_save) -> ls0' (R r) = ls0 (R r)) ->
  m |= frame_contents j sp ls ls0 parent retaddr ** P ->
  m |= frame_contents j sp ls' ls0' parent retaddr ** P.
Proof.
  unfold frame_contents, frame_contents_1; intros.
  rewrite <- ! (contains_locations_exten ls ls') by auto.
  erewrite  <- contains_callee_saves_exten by eauto.
  assumption.
Qed.

(** Invariance by assignment to registers. *)

Corollary frame_set_reg:
  forall r v j sp ls ls0 parent retaddr m P,
  m |= frame_contents j sp ls ls0 parent retaddr ** P ->
  m |= frame_contents j sp (Locmap.set (R r) v ls) ls0 parent retaddr ** P.
Proof.
  intros. apply frame_contents_exten with ls ls0; auto.
Qed.

Corollary frame_undef_regs:
  forall j sp ls ls0 parent retaddr m P rl,
  m |= frame_contents j sp ls ls0 parent retaddr ** P ->
  m |= frame_contents j sp (LTL.undef_regs rl ls) ls0 parent retaddr ** P.
Proof.
Local Opaque sepconj.
  induction rl; simpl; intros.
- auto.
- apply frame_set_reg; auto. 
Qed.

Corollary frame_set_regpair:
  forall j sp ls0 parent retaddr m P p v ls,
  m |= frame_contents j sp ls ls0 parent retaddr ** P ->
  m |= frame_contents j sp (Locmap.setpair p v ls) ls0 parent retaddr ** P.
Proof.
  intros. destruct p; simpl.
  apply frame_set_reg; auto.
  apply frame_set_reg; apply frame_set_reg; auto.
Qed.

Corollary frame_set_res:
  forall j sp ls0 parent retaddr m P res v ls,
  m |= frame_contents j sp ls ls0 parent retaddr ** P ->
  m |= frame_contents j sp (Locmap.setres res v ls) ls0 parent retaddr ** P.
Proof.
  induction res; simpl; intros.
- apply frame_set_reg; auto.
- auto.
- eauto.
Qed.

(** Invariance by change of memory injection. *)

Lemma frame_contents_incr:
  forall j sp ls ls0 parent retaddr m P j',
  m |= frame_contents j sp ls ls0 parent retaddr ** P ->
  inject_incr j j' ->
  m |= frame_contents j' sp ls ls0 parent retaddr ** P.
Proof.
  unfold frame_contents, frame_contents_1; intros.
  rewrite <- (contains_locations_incr j j') by auto.
  rewrite <- (contains_locations_incr j j') by auto.
  erewrite  <- contains_callee_saves_incr by eauto.
  assumption.
Qed.

(** * Agreement between location sets and Mach states *)

(** Agreement with Mach register states *)

Definition agree_regs (j: meminj) (ls: locset) (rs: regset) : Prop :=
  forall r, Val.inject j (ls (R r)) (rs r).

(** Agreement over locations *)

Record agree_locs (ls ls0: locset) : Prop :=
  mk_agree_locs {

    (** Unused registers have the same value as in the caller *)
    agree_unused_reg:
       forall r, ~(mreg_within_bounds b r) -> ls (R r) = ls0 (R r);

    (** Incoming stack slots have the same value as the
        corresponding Outgoing stack slots in the caller *)
    agree_incoming:
       forall ofs ty,
       In (S Incoming ofs ty) (regs_of_rpairs (loc_parameters f.(Linear.fn_sig))) ->
       ls (S Incoming ofs ty) = ls0 (S Outgoing ofs ty)
}.

(** Auxiliary predicate used at call points *)

Definition agree_callee_save (ls ls0: locset) : Prop :=
  forall l,
  match l with
  | R r => is_callee_save r = true
  | S _ _ _ => True
  end ->
  ls l = ls0 l.

(** ** Properties of [agree_regs]. *)

(** Values of registers *)

Lemma agree_reg:
  forall j ls rs r,
  agree_regs j ls rs -> Val.inject j (ls (R r)) (rs r).
Proof.
  intros. auto.
Qed.

Lemma agree_reglist:
  forall j ls rs rl,
  agree_regs j ls rs -> Val.inject_list j (reglist ls rl) (rs##rl).
Proof.
  induction rl; simpl; intros.
  auto. constructor; auto using agree_reg.
Qed.

Hint Resolve agree_reg agree_reglist: stacking.

(** Preservation under assignments of machine registers. *)

Lemma agree_regs_set_reg:
  forall j ls rs r v v',
  agree_regs j ls rs ->
  Val.inject j v v' ->
  agree_regs j (Locmap.set (R r) v ls) (Regmap.set r v' rs).
Proof.
  intros; red; intros.
  unfold Regmap.set. destruct (RegEq.eq r0 r). subst r0.
  rewrite Locmap.gss; auto.
  rewrite Locmap.gso; auto. red. auto.
Qed.

Lemma agree_regs_set_pair:
  forall j p v v' ls rs,
  agree_regs j ls rs ->
  Val.inject j v v' ->
  agree_regs j (Locmap.setpair p v ls) (set_pair p v' rs).
Proof.
  intros. destruct p; simpl.
- apply agree_regs_set_reg; auto.
- apply agree_regs_set_reg. apply agree_regs_set_reg; auto. 
  apply Val.hiword_inject; auto. apply Val.loword_inject; auto.
Qed.

Lemma agree_regs_set_res:
  forall j res v v' ls rs,
  agree_regs j ls rs ->
  Val.inject j v v' ->
  agree_regs j (Locmap.setres res v ls) (set_res res v' rs).
Proof.
  induction res; simpl; intros.
- apply agree_regs_set_reg; auto.
- auto.
- apply IHres2. apply IHres1. auto.
  apply Val.hiword_inject; auto.
  apply Val.loword_inject; auto.
Qed.

Lemma agree_regs_exten:
  forall j ls rs ls' rs',
  agree_regs j ls rs ->
  (forall r, ls' (R r) = Vundef \/ ls' (R r) = ls (R r) /\ rs' r = rs r) ->
  agree_regs j ls' rs'.
Proof.
  intros; red; intros.
  destruct (H0 r) as [A | [A B]].
  rewrite A. constructor.
  rewrite A; rewrite B; auto.
Qed.

Lemma agree_regs_undef_regs:
  forall j rl ls rs,
  agree_regs j ls rs ->
  agree_regs j (LTL.undef_regs rl ls) (Mach.undef_regs rl rs).
Proof.
  induction rl; simpl; intros.
  auto.
  apply agree_regs_set_reg; auto.
Qed.

(** Preservation under assignment of stack slot *)

Lemma agree_regs_set_slot:
  forall j ls rs sl ofs ty v,
  agree_regs j ls rs ->
  agree_regs j (Locmap.set (S sl ofs ty) v ls) rs.
Proof.
  intros; red; intros. rewrite Locmap.gso; auto. red. auto.
Qed.

(** Preservation by increasing memory injections *)

Lemma agree_regs_inject_incr:
  forall j ls rs j',
  agree_regs j ls rs -> inject_incr j j' -> agree_regs j' ls rs.
Proof.
  intros; red; intros; eauto with stacking.
Qed.

(** Preservation at function entry. *)

Lemma agree_regs_call_regs:
  forall j ls rs,
  agree_regs j ls rs ->
  agree_regs j (call_regs ls) rs.
Proof.
  intros.
  unfold call_regs; intros; red; intros; auto.
Qed.

(** ** Properties of [agree_locs] *)

(** Preservation under assignment of machine register. *)

Lemma agree_locs_set_reg:
  forall ls ls0 r v,
  agree_locs ls ls0 ->
  mreg_within_bounds b r ->
  agree_locs (Locmap.set (R r) v ls) ls0.
Proof.
  intros. inv H; constructor; auto; intros.
  rewrite Locmap.gso. auto. red. intuition congruence.
Qed.

Lemma caller_save_reg_within_bounds:
  forall r,
  is_callee_save r = false -> mreg_within_bounds b r.
Proof.
  intros; red; intros. congruence.
Qed.

Lemma agree_locs_set_pair:
  forall ls0 p v ls,
  agree_locs ls ls0 ->
  forall_rpair (fun r => is_callee_save r = false) p ->
  agree_locs (Locmap.setpair p v ls) ls0.
Proof.
  intros.
  destruct p; simpl in *.
  apply agree_locs_set_reg; auto. apply caller_save_reg_within_bounds; auto.
  destruct H0.
  apply agree_locs_set_reg; auto. apply agree_locs_set_reg; auto.
  apply caller_save_reg_within_bounds; auto. apply caller_save_reg_within_bounds; auto. 
Qed.

Lemma agree_locs_set_res:
  forall ls0 res v ls,
  agree_locs ls ls0 ->
  (forall r, In r (params_of_builtin_res res) -> mreg_within_bounds b r) ->
  agree_locs (Locmap.setres res v ls) ls0.
Proof.
  induction res; simpl; intros.
- eapply agree_locs_set_reg; eauto.
- auto.
- apply IHres2; auto using in_or_app.
Qed.

Lemma agree_locs_undef_regs:
  forall ls0 regs ls,
  agree_locs ls ls0 ->
  (forall r, In r regs -> mreg_within_bounds b r) ->
  agree_locs (LTL.undef_regs regs ls) ls0.
Proof.
  induction regs; simpl; intros.
  auto.
  apply agree_locs_set_reg; auto.
Qed.

Lemma agree_locs_undef_locs_1:
  forall ls0 regs ls,
  agree_locs ls ls0 ->
  (forall r, In r regs -> is_callee_save r = false) ->
  agree_locs (LTL.undef_regs regs ls) ls0.
Proof.
  intros. eapply agree_locs_undef_regs; eauto.
  intros. apply caller_save_reg_within_bounds. auto.
Qed.

Lemma agree_locs_undef_locs:
  forall ls0 regs ls,
  agree_locs ls ls0 ->
  existsb is_callee_save regs = false ->
  agree_locs (LTL.undef_regs regs ls) ls0.
Proof.
  intros. eapply agree_locs_undef_locs_1; eauto. 
  intros. destruct (is_callee_save r) eqn:CS; auto. 
  assert (existsb is_callee_save regs = true).
  { apply existsb_exists. exists r; auto. }
  congruence.
Qed.

(** Preservation by assignment to local slot *)

Lemma agree_locs_set_slot:
  forall ls ls0 sl ofs ty v,
  agree_locs ls ls0 ->
  slot_writable sl = true ->
  agree_locs (Locmap.set (S sl ofs ty) v ls) ls0.
Proof.
  intros. destruct H; constructor; intros.
- rewrite Locmap.gso; auto. red; auto.
- rewrite Locmap.gso; auto. red. left. destruct sl; discriminate.
Qed.

(** Preservation at return points (when [ls] is changed but not [ls0]). *)

Lemma agree_locs_return:
  forall ls ls0 ls',
  agree_locs ls ls0 ->
  agree_callee_save ls' ls ->
  agree_locs ls' ls0.
Proof.
  intros. red in H0. inv H; constructor; auto; intros.
- rewrite H0; auto. unfold mreg_within_bounds in H. tauto.
- rewrite H0; auto.
Qed.

(** Preservation at tailcalls (when [ls0] is changed but not [ls]). *)

Lemma agree_locs_tailcall:
  forall ls ls0 ls0',
  agree_locs ls ls0 ->
  agree_callee_save ls0 ls0' ->
  agree_locs ls ls0'.
Proof.
  intros. red in H0. inv H; constructor; auto; intros.
- rewrite <- H0; auto. unfold mreg_within_bounds in H. tauto.
- rewrite <- H0; auto.
Qed.

(** ** Properties of [agree_callee_save]. *)

Lemma agree_callee_save_return_regs:
  forall ls1 ls2,
  agree_callee_save (return_regs ls1 ls2) ls1.
Proof.
  intros; red; intros.
  unfold return_regs. destruct l; auto. rewrite H; auto.
Qed.

Lemma agree_callee_save_set_result:
  forall sg v ls1 ls2,
  agree_callee_save ls1 ls2 ->
  agree_callee_save (Locmap.setpair (loc_result sg) v ls1) ls2.
Proof.
  intros; red; intros. rewrite Locmap.gpo. apply H; auto. 
  assert (X: forall r, is_callee_save r = false -> Loc.diff l (R r)).
  { intros. destruct l; auto. simpl; congruence. }
  generalize (loc_result_caller_save sg). destruct (loc_result sg); simpl; intuition auto.
Qed.

(** ** Properties of destroyed registers. *)

Definition no_callee_saves (l: list mreg) : Prop :=
  existsb is_callee_save l = false.

Remark destroyed_by_op_caller_save:
  forall op, no_callee_saves (destroyed_by_op op).
Proof.
  unfold no_callee_saves; destruct op; reflexivity.
Qed.

Remark destroyed_by_load_caller_save:
  forall chunk addr, no_callee_saves (destroyed_by_load chunk addr).
Proof.
  unfold no_callee_saves; destruct chunk; reflexivity.
Qed.

Remark destroyed_by_store_caller_save:
  forall chunk addr, no_callee_saves (destroyed_by_store chunk addr).
Proof.
  unfold no_callee_saves; destruct chunk; reflexivity.
Qed.

Remark destroyed_by_cond_caller_save:
  forall cond, no_callee_saves (destroyed_by_cond cond).
Proof.
  unfold no_callee_saves; destruct cond; reflexivity.
Qed.

Remark destroyed_by_jumptable_caller_save:
  no_callee_saves destroyed_by_jumptable.
Proof.
  red; reflexivity.
Qed.

Remark destroyed_by_setstack_caller_save:
  forall ty, no_callee_saves (destroyed_by_setstack ty).
Proof.
  unfold no_callee_saves; destruct ty; reflexivity.
Qed.

Remark destroyed_at_function_entry_caller_save:
  no_callee_saves destroyed_at_function_entry.
Proof.
  red; reflexivity.
Qed.

Hint Resolve destroyed_by_op_caller_save destroyed_by_load_caller_save
    destroyed_by_store_caller_save
    destroyed_by_cond_caller_save destroyed_by_jumptable_caller_save
    destroyed_at_function_entry_caller_save: stacking.

Remark destroyed_by_setstack_function_entry:
  forall ty, incl (destroyed_by_setstack ty) destroyed_at_function_entry.
Proof.
Local Transparent destroyed_by_setstack destroyed_at_function_entry.
  unfold incl; destruct ty; simpl; tauto.
Qed.

Remark transl_destroyed_by_op:
  forall op e, destroyed_by_op (transl_op e op) = destroyed_by_op op.
Proof.
  intros; destruct op; reflexivity.
Qed.

Remark transl_destroyed_by_load:
  forall chunk addr e, destroyed_by_load chunk (transl_addr e addr) = destroyed_by_load chunk addr.
Proof.
  intros; destruct chunk; reflexivity.
Qed.

Remark transl_destroyed_by_store:
  forall chunk addr e, destroyed_by_store chunk (transl_addr e addr) = destroyed_by_store chunk addr.
Proof.
  intros; destruct chunk; reflexivity.
Qed.

(** * Correctness of saving and restoring of callee-save registers *)

(** The following lemmas show the correctness of the register saving
  code generated by [save_callee_save]: after this code has executed,
  the register save areas of the current frame do contain the
  values of the callee-save registers used by the function. *)

Section SAVE_CALLEE_SAVE.

Variable j: meminj.
Variable cs: list stackframe.
Variable fb: block.
Variable sp: block.
Variable ls: locset.

Hypothesis ls_temp_undef:
  forall ty r, In r (destroyed_by_setstack ty) -> ls (R r) = Vundef.

Hypothesis wt_ls: forall r, Val.has_type (ls (R r)) (mreg_type r).

Lemma save_callee_save_rec_correct:
  forall k l pos rs m P,
  (forall r, In r l -> is_callee_save r = true) ->
  m |= range sp pos (size_callee_save_area_rec l pos) ** P ->
  agree_regs j ls rs ->
  exists rs', exists m',
     star step tge
        (State cs fb (Vptr sp Int.zero) (save_callee_save_rec l pos k) rs m)
     E0 (State cs fb (Vptr sp Int.zero) k rs' m')
  /\ m' |= contains_callee_saves j sp pos l ls ** P
  /\ (forall ofs k p, Mem.perm m sp ofs k p -> Mem.perm m' sp ofs k p)
  /\ agree_regs j ls rs'.
Proof.
  induction l as [ | r l]; simpl; intros until P; intros CS SEP AG.
- exists rs, m. 
  split. apply star_refl.
  split. rewrite sep_pure; split; auto. eapply sep_drop; eauto.
  split. auto. 
  auto.
- set (ty := mreg_type r) in *.
  set (sz := AST.typesize ty) in *.
  set (pos1 := align pos sz) in *.
  assert (SZPOS: sz > 0) by (apply AST.typesize_pos).
  assert (SZREC: pos1 + sz <= size_callee_save_area_rec l (pos1 + sz)) by (apply size_callee_save_area_rec_incr).
  assert (POS1: pos <= pos1) by (apply align_le; auto).
  assert (AL1: (align_chunk (chunk_of_type ty) | pos1)).
  { unfold pos1. apply Zdivide_trans with sz.
    unfold sz; rewrite <- size_type_chunk. apply align_size_chunk_divides.
    apply align_divides; auto. }
  apply range_drop_left with (mid := pos1) in SEP; [ | omega ].
  apply range_split with (mid := pos1 + sz) in SEP; [ | omega ].
  unfold sz at 1 in SEP. rewrite <- size_type_chunk in SEP.
  apply range_contains in SEP; auto.
  exploit (contains_set_stack (fun v' => Val.inject j (ls (R r)) v') (rs r)).
  eexact SEP.
  apply load_result_inject; auto. apply wt_ls. 
  clear SEP; intros (m1 & STORE & SEP).
  set (rs1 := undef_regs (destroyed_by_setstack ty) rs).
  assert (AG1: agree_regs j ls rs1).
  { red; intros. unfold rs1. destruct (In_dec mreg_eq r0 (destroyed_by_setstack ty)).
    erewrite ls_temp_undef by eauto. auto.
    rewrite undef_regs_other by auto. apply AG. }
  rewrite sep_swap in SEP. 
  exploit (IHl (pos1 + sz) rs1 m1); eauto.
  intros (rs2 & m2 & A & B & C & D).
  exists rs2, m2. 
  split. eapply star_left; eauto. constructor. exact STORE. auto. traceEq.
  split. rewrite sep_assoc, sep_swap. exact B.
  split. intros. apply C. unfold store_stack in STORE; simpl in STORE. eapply Mem.perm_store_1; eauto.
  auto.
Qed.

End SAVE_CALLEE_SAVE.

Remark LTL_undef_regs_same:
  forall r rl ls, In r rl -> LTL.undef_regs rl ls (R r) = Vundef.
Proof.
  induction rl; simpl; intros. contradiction.
  unfold Locmap.set. destruct (Loc.eq (R a) (R r)). auto.
  destruct (Loc.diff_dec (R a) (R r)); auto.
  apply IHrl. intuition congruence.
Qed.

Remark LTL_undef_regs_others:
  forall r rl ls, ~In r rl -> LTL.undef_regs rl ls (R r) = ls (R r).
Proof.
  induction rl; simpl; intros. auto.
  rewrite Locmap.gso. apply IHrl. intuition. red. intuition.
Qed.

Remark LTL_undef_regs_slot:
  forall sl ofs ty rl ls, LTL.undef_regs rl ls (S sl ofs ty) = ls (S sl ofs ty).
Proof.
  induction rl; simpl; intros. auto.
  rewrite Locmap.gso. apply IHrl. red; auto.
Qed.

Remark undef_regs_type:
  forall ty l rl ls,
  Val.has_type (ls l) ty -> Val.has_type (LTL.undef_regs rl ls l) ty.
Proof.
  induction rl; simpl; intros.
- auto.
- unfold Locmap.set. destruct (Loc.eq (R a) l). red; auto.
  destruct (Loc.diff_dec (R a) l); auto. red; auto.
Qed.

Lemma save_callee_save_correct:
  forall j ls ls0 rs sp cs fb k m P,
  m |= range sp fe.(fe_ofs_callee_save) (size_callee_save_area b fe.(fe_ofs_callee_save)) ** P ->
  (forall r, Val.has_type (ls (R r)) (mreg_type r)) ->
  agree_callee_save ls ls0 ->
  agree_regs j ls rs ->
  let ls1 := LTL.undef_regs destroyed_at_function_entry (LTL.call_regs ls) in
  let rs1 := undef_regs destroyed_at_function_entry rs in
  exists rs', exists m',
     star step tge
        (State cs fb (Vptr sp Int.zero) (save_callee_save fe k) rs1 m)
     E0 (State cs fb (Vptr sp Int.zero) k rs' m')
  /\ m' |= contains_callee_saves j sp fe.(fe_ofs_callee_save) b.(used_callee_save) ls0 ** P
  /\ (forall ofs k p, Mem.perm m sp ofs k p -> Mem.perm m' sp ofs k p)
  /\ agree_regs j ls1 rs'.
Proof.
  intros until P; intros SEP TY AGCS AG; intros ls1 rs1.
  exploit (save_callee_save_rec_correct j cs fb sp ls1).
- intros. unfold ls1. apply LTL_undef_regs_same. eapply destroyed_by_setstack_function_entry; eauto.
- intros. unfold ls1. apply undef_regs_type. apply TY. 
- exact b.(used_callee_save_prop).
- eexact SEP.
- instantiate (1 := rs1). apply agree_regs_undef_regs. apply agree_regs_call_regs. auto.
- clear SEP. intros (rs' & m' & EXEC & SEP & PERMS & AG').
  exists rs', m'. 
  split. eexact EXEC.
  split. rewrite (contains_callee_saves_exten j sp ls0 ls1). exact SEP.
  intros. apply b.(used_callee_save_prop) in H.
    unfold ls1. rewrite LTL_undef_regs_others. unfold call_regs. 
    apply AGCS; auto.
    red; intros.
    assert (existsb is_callee_save destroyed_at_function_entry = false)
       by  (apply destroyed_at_function_entry_caller_save).
    assert (existsb is_callee_save destroyed_at_function_entry = true).
    { apply existsb_exists. exists r; auto. }
    congruence.
  split. exact PERMS. exact AG'.
Qed.

(** As a corollary of the previous lemmas, we obtain the following
  correctness theorem for the execution of a function prologue
  (allocation of the frame + saving of the link and return address +
  saving of the used callee-save registers). *)

Lemma function_prologue_correct:
  forall j ls ls0 ls1 rs rs1 m1 m1' m2 sp parent ra cs fb k P,
  agree_regs j ls rs ->
  agree_callee_save ls ls0 ->
  (forall r, Val.has_type (ls (R r)) (mreg_type r)) ->
  ls1 = LTL.undef_regs destroyed_at_function_entry (LTL.call_regs ls) ->
  rs1 = undef_regs destroyed_at_function_entry rs ->
  Mem.alloc m1 0 f.(Linear.fn_stacksize) = (m2, sp) ->
  Val.has_type parent Tint -> Val.has_type ra Tint ->
  m1' |= minjection j m1 ** globalenv_inject ge j ** P ->
  exists j', exists rs', exists m2', exists sp', exists m3', exists m4', exists m5',
     Mem.alloc m1' 0 tf.(fn_stacksize) = (m2', sp')
  /\ store_stack m2' (Vptr sp' Int.zero) Tint tf.(fn_link_ofs) parent = Some m3'
  /\ store_stack m3' (Vptr sp' Int.zero) Tint tf.(fn_retaddr_ofs) ra = Some m4'
  /\ star step tge
         (State cs fb (Vptr sp' Int.zero) (save_callee_save fe k) rs1 m4')
      E0 (State cs fb (Vptr sp' Int.zero) k rs' m5')
  /\ agree_regs j' ls1 rs'
  /\ agree_locs ls1 ls0
  /\ m5' |= frame_contents j' sp' ls1 ls0 parent ra ** minjection j' m2 ** globalenv_inject ge j' ** P
  /\ j' sp = Some(sp', fe.(fe_stack_data))
  /\ inject_incr j j'.
Proof.
  intros until P; intros AGREGS AGCS WTREGS LS1 RS1 ALLOC TYPAR TYRA SEP.
  rewrite unfold_transf_function.
  unfold fn_stacksize, fn_link_ofs, fn_retaddr_ofs.
  (* Stack layout info *)
Local Opaque b fe.
  generalize (frame_env_range b) (frame_env_aligned b). replace (make_env b) with fe by auto. simpl. 
  intros LAYOUT1 LAYOUT2.
  (* Allocation step *)
  destruct (Mem.alloc m1' 0 (fe_size fe)) as [m2' sp'] eqn:ALLOC'.
  exploit alloc_parallel_rule_2.
  eexact SEP. eexact ALLOC. eexact ALLOC'. 
  instantiate (1 := fe_stack_data fe). tauto.
  reflexivity. 
  instantiate (1 := fe_stack_data fe + bound_stack_data b). rewrite Z.max_comm. reflexivity.
  generalize (bound_stack_data_pos b) size_no_overflow; omega.
  tauto.
  tauto.
  clear SEP. intros (j' & SEP & INCR & SAME).
  (* Remember the freeable permissions using a mconj *)
  assert (SEPCONJ:
    m2' |= mconj (range sp' 0 (fe_stack_data fe) ** range sp' (fe_stack_data fe + bound_stack_data b) (fe_size fe))
                 (range sp' 0 (fe_stack_data fe) ** range sp' (fe_stack_data fe + bound_stack_data b) (fe_size fe))
           ** minjection j' m2 ** globalenv_inject ge j' ** P).
  { apply mconj_intro; rewrite sep_assoc; assumption. }
  (* Dividing up the frame *)
  apply (frame_env_separated b) in SEP. replace (make_env b) with fe in SEP by auto.
  (* Store of parent *)
  rewrite sep_swap3 in SEP. 
  apply (range_contains Mint32) in SEP; [|tauto].
  exploit (contains_set_stack (fun v' => v' = parent) parent (fun _ => True) m2' Tint).
  eexact SEP. apply Val.load_result_same; auto.
  clear SEP; intros (m3' & STORE_PARENT & SEP).
  rewrite sep_swap3 in SEP.
  (* Store of return address *)
  rewrite sep_swap4 in SEP.
  apply (range_contains Mint32) in SEP; [|tauto].
  exploit (contains_set_stack (fun v' => v' = ra) ra (fun _ => True) m3' Tint).
  eexact SEP. apply Val.load_result_same; auto.
  clear SEP; intros (m4' & STORE_RETADDR & SEP).
  rewrite sep_swap4 in SEP.
  (* Saving callee-save registers *)
  rewrite sep_swap5 in SEP.
  exploit (save_callee_save_correct j' ls ls0 rs); eauto.
  apply agree_regs_inject_incr with j; auto.
  replace (LTL.undef_regs destroyed_at_function_entry (call_regs ls)) with ls1 by auto.
  replace (undef_regs destroyed_at_function_entry rs) with rs1 by auto.
  clear SEP; intros (rs2 & m5' & SAVE_CS & SEP & PERMS & AGREGS').
  rewrite sep_swap5 in SEP.
  (* Materializing the Local and Outgoing locations *)
  exploit (initial_locations j'). eexact SEP. tauto. 
  instantiate (1 := Local). instantiate (1 := ls1). 
  intros; rewrite LS1. rewrite LTL_undef_regs_slot. reflexivity.
  clear SEP; intros SEP.
  rewrite sep_swap in SEP.
  exploit (initial_locations j'). eexact SEP. tauto. 
  instantiate (1 := Outgoing). instantiate (1 := ls1). 
  intros; rewrite LS1. rewrite LTL_undef_regs_slot. reflexivity.
  clear SEP; intros SEP.
  rewrite sep_swap in SEP.
  (* Now we frame this *)
  assert (SEPFINAL: m5' |= frame_contents j' sp' ls1 ls0 parent ra ** minjection j' m2 ** globalenv_inject ge j' ** P).
  { eapply frame_mconj. eexact SEPCONJ. 
    unfold frame_contents_1; rewrite ! sep_assoc. exact SEP.
    assert (forall ofs k p, Mem.perm m2' sp' ofs k p -> Mem.perm m5' sp' ofs k p).
    { intros. apply PERMS. 
      unfold store_stack in STORE_PARENT, STORE_RETADDR.
      simpl in STORE_PARENT, STORE_RETADDR.
      eauto using Mem.perm_store_1. }
    eapply sep_preserved. eapply sep_proj1. eapply mconj_proj2. eexact SEPCONJ.
    intros; apply range_preserved with m2'; auto.
    intros; apply range_preserved with m2'; auto.
  }
  clear SEP SEPCONJ.
(* Conclusions *)
  exists j', rs2, m2', sp', m3', m4', m5'.
  split. auto.
  split. exact STORE_PARENT.
  split. exact STORE_RETADDR.
  split. eexact SAVE_CS.
  split. exact AGREGS'.
  split. rewrite LS1. apply agree_locs_undef_locs; [|reflexivity].
    constructor; intros. unfold call_regs. apply AGCS. 
    unfold mreg_within_bounds in H; tauto.
    unfold call_regs. apply AGCS. auto.
  split. exact SEPFINAL.
  split. exact SAME. exact INCR.
Qed.

(** The following lemmas show the correctness of the register reloading
  code generated by [reload_callee_save]: after this code has executed,
  all callee-save registers contain the same values they had at
  function entry. *)

Section RESTORE_CALLEE_SAVE.

Variable j: meminj.
Variable cs: list stackframe.
Variable fb: block.
Variable sp: block.
Variable ls0: locset.
Variable m: mem.

Definition agree_unused (ls0: locset) (rs: regset) : Prop :=
  forall r, ~(mreg_within_bounds b r) -> Val.inject j (ls0 (R r)) (rs r).

Lemma restore_callee_save_rec_correct:
  forall l ofs rs k,
  m |= contains_callee_saves j sp ofs l ls0 ->
  agree_unused ls0 rs ->
  (forall r, In r l -> mreg_within_bounds b r) ->
  exists rs',
    star step tge
      (State cs fb (Vptr sp Int.zero) (restore_callee_save_rec l ofs k) rs m)
   E0 (State cs fb (Vptr sp Int.zero) k rs' m)
  /\ (forall r, In r l -> Val.inject j (ls0 (R r)) (rs' r))
  /\ (forall r, ~(In r l) -> rs' r = rs r)
  /\ agree_unused ls0 rs'.
Proof.
  induction l as [ | r l]; simpl; intros.
- (* base case *)
  exists rs. intuition auto. apply star_refl.
- (* inductive case *)
  set (ty := mreg_type r) in *.
  set (sz := AST.typesize ty) in *.
  set (ofs1 := align ofs sz).
  assert (SZPOS: sz > 0) by (apply AST.typesize_pos).
  assert (OFSLE: ofs <= ofs1) by (apply align_le; auto).
  assert (BOUND: mreg_within_bounds b r) by eauto.
  exploit contains_get_stack.
    eapply sep_proj1; eassumption.
  intros (v & LOAD & SPEC).
  exploit (IHl (ofs1 + sz) (rs#r <- v)).
    eapply sep_proj2; eassumption.
    red; intros. rewrite Regmap.gso. auto. intuition congruence.
    eauto.
  intros (rs' & A & B & C & D).
  exists rs'.
  split. eapply star_step; eauto. 
    econstructor. exact LOAD. traceEq.
  split. intros.
    destruct (In_dec mreg_eq r0 l). auto. 
    assert (r = r0) by tauto. subst r0.
    rewrite C by auto. rewrite Regmap.gss. exact SPEC.
  split. intros. 
    rewrite C by tauto. apply Regmap.gso. intuition auto.
  exact D.
Qed.

End RESTORE_CALLEE_SAVE.

Lemma restore_callee_save_correct:
  forall m j sp ls ls0 pa ra P rs k cs fb,
  m |= frame_contents j sp ls ls0 pa ra ** P ->
  agree_unused j ls0 rs ->
  exists rs',
    star step tge
       (State cs fb (Vptr sp Int.zero) (restore_callee_save fe k) rs m)
    E0 (State cs fb (Vptr sp Int.zero) k rs' m)
  /\ (forall r,
        is_callee_save r = true -> Val.inject j (ls0 (R r)) (rs' r))
  /\ (forall r,
        is_callee_save r = false -> rs' r = rs r).
Proof.
  intros.
  unfold frame_contents, frame_contents_1 in H. 
  apply mconj_proj1 in H. rewrite ! sep_assoc in H. apply sep_pick5 in H. 
  exploit restore_callee_save_rec_correct; eauto.
  intros; unfold mreg_within_bounds; auto.
  intros (rs' & A & B & C & D).
  exists rs'.
  split. eexact A.
  split; intros.
  destruct (In_dec mreg_eq r (used_callee_save b)).
  apply B; auto.
  rewrite C by auto. apply H0. unfold mreg_within_bounds; tauto.
  apply C. red; intros. apply (used_callee_save_prop b) in H2. congruence.
Qed.

(** As a corollary, we obtain the following correctness result for
  the execution of a function epilogue (reloading of used callee-save
  registers + reloading of the link and return address + freeing
  of the frame). *)

Lemma function_epilogue_correct:
  forall m' j sp' ls ls0 pa ra P m rs sp m1 k cs fb,
  m' |= frame_contents j sp' ls ls0 pa ra ** minjection j m ** P ->
  agree_regs j ls rs ->
  agree_locs ls ls0 ->
  j sp = Some(sp', fe.(fe_stack_data)) ->
  Mem.free m sp 0 f.(Linear.fn_stacksize) = Some m1 ->
  exists rs1, exists m1',
     load_stack m' (Vptr sp' Int.zero) Tint tf.(fn_link_ofs) = Some pa
  /\ load_stack m' (Vptr sp' Int.zero) Tint tf.(fn_retaddr_ofs) = Some ra
  /\ Mem.free m' sp' 0 tf.(fn_stacksize) = Some m1'
  /\ star step tge
       (State cs fb (Vptr sp' Int.zero) (restore_callee_save fe k) rs m')
    E0 (State cs fb (Vptr sp' Int.zero) k rs1 m')
  /\ agree_regs j (return_regs ls0 ls) rs1
  /\ agree_callee_save (return_regs ls0 ls) ls0
<<<<<<< HEAD
  /\ Mem.inject j m1 m1'.
Proof.
  intros.
  (* can free *)
  destruct (Mem.range_perm_free m' sp' 0 (fn_stacksize tf)) as [m1' FREE].
  rewrite unfold_transf_function; unfold fn_stacksize. red; intros.
  assert (EITHER: fe_stack_data fe <= ofs < fe_stack_data fe + Linear.fn_stacksize f
              \/ (ofs < fe_stack_data fe \/ fe_stack_data fe + Linear.fn_stacksize f <= ofs))
  by omega.
  destruct EITHER.
  replace ofs with ((ofs - fe_stack_data fe) + fe_stack_data fe) by omega.
  eapply Mem.perm_inject. 2: eassumption. eapply agree_inj; eauto. eauto.
  eapply Mem.free_range_perm; eauto. omega.
  eapply agree_perm; eauto.
  (* inject after free *)
  assert (INJ1: Mem.inject j m1 m1').
  eapply Mem.free_inject with (l := (sp, 0, f.(Linear.fn_stacksize)) :: nil); eauto.
  simpl. rewrite H2. auto.
  intros. exploit agree_inj_unique; eauto. intros [P Q]; subst b1 delta.
  exists 0; exists (Linear.fn_stacksize f); split. auto with coqlib.
  eapply agree_bounds. eauto. eapply Mem.perm_max. eauto.
  (* can execute epilogue *)
  exploit restore_callee_save_correct; eauto.
    instantiate (1 := rs). red; intros.
    rewrite <- (agree_unused_reg _ _ _ _ _ _ _ _ _ H0). auto. auto.
  intros [rs1 [A [B C]]].
  (* conclusions *)
  exists rs1; exists m1'.
  split. rewrite unfold_transf_function; unfold fn_link_ofs.
    eapply index_contains_load_stack with (idx := FI_link); eauto with stacking.
  split. rewrite unfold_transf_function; unfold fn_retaddr_ofs.
    eapply index_contains_load_stack with (idx := FI_retaddr); eauto with stacking.
  split. auto.
  split. eexact A.
  split. red; intros. unfold return_regs.
    generalize (register_classification r) (int_callee_save_not_destroyed r) (float_callee_save_not_destroyed r); intros.
    destruct (in_dec mreg_eq r destroyed_at_call).
    rewrite C; auto.
    apply B. intuition.
  split. apply agree_callee_save_return_regs.
  auto.
=======
  /\ m1' |= minjection j m1 ** P.
Proof.
  intros until fb; intros SEP AGR AGL INJ FREE.
  (* Can free *)
  exploit free_parallel_rule.
    rewrite <- sep_assoc. eapply mconj_proj2. eexact SEP.
    eexact FREE.
    eexact INJ.
    auto. rewrite Z.max_comm; reflexivity.
  intros (m1' & FREE' & SEP').
  (* Reloading the callee-save registers *)
  exploit restore_callee_save_correct.
    eexact SEP.
    instantiate (1 := rs). 
    red; intros. destruct AGL. rewrite <- agree_unused_reg0 by auto. apply AGR.
  intros (rs' & LOAD_CS & CS & NCS).
  (* Reloading the back link and return address *)
  unfold frame_contents in SEP; apply mconj_proj1 in SEP.
  unfold frame_contents_1 in SEP; rewrite ! sep_assoc in SEP.
  exploit (hasvalue_get_stack Tint). eapply sep_pick3; eexact SEP. intros LOAD_LINK.
  exploit (hasvalue_get_stack Tint). eapply sep_pick4; eexact SEP. intros LOAD_RETADDR.
  clear SEP.
  (* Conclusions *)
  rewrite unfold_transf_function; simpl.
  exists rs', m1'.
  split. assumption.
  split. assumption.
  split. assumption.
  split. eassumption.
  split. red; unfold return_regs; intros. 
    destruct (is_callee_save r) eqn:C.
    apply CS; auto.
    rewrite NCS by auto. apply AGR.
  split. red; unfold return_regs; intros.
    destruct l; auto. rewrite H; auto.
  assumption.
>>>>>>> 79abf4d9
Qed.

End FRAME_PROPERTIES.

(** * Call stack invariants *)

(** This is the memory assertion that captures the contents of the stack frames
  mentioned in the call stacks. *)

Fixpoint stack_contents (j: meminj) (cs: list Linear.stackframe) (cs': list Mach.stackframe) : massert :=
  match cs, cs' with
  | nil, nil => pure True
  | Linear.Stackframe f _ ls c :: cs, Mach.Stackframe fb (Vptr sp' _) ra c' :: cs' =>
      frame_contents f j sp' ls (parent_locset cs) (parent_sp cs') (parent_ra cs')
      ** stack_contents j cs cs'
  | _, _ => pure False
  end.

(** [match_stacks] captures additional properties (not related to memory)
  of the Linear and Mach call stacks. *)

Inductive match_stacks (j: meminj):
       list Linear.stackframe -> list stackframe -> signature -> Prop :=
  | match_stacks_empty: forall sg,
      tailcall_possible sg ->
      match_stacks j nil nil sg
  | match_stacks_cons: forall f sp ls c cs fb sp' ra c' cs' sg trf
        (TAIL: is_tail c (Linear.fn_code f))
        (FINDF: Genv.find_funct_ptr tge fb = Some (Internal trf))
        (TRF: transf_function f = OK trf)
        (TRC: transl_code (make_env (function_bounds f)) c = c')
        (INJ: j sp = Some(sp', (fe_stack_data (make_env (function_bounds f)))))
        (TY_RA: Val.has_type ra Tint)
        (AGL: agree_locs f ls (parent_locset cs))
        (ARGS: forall ofs ty,
           In (S Outgoing ofs ty) (regs_of_rpairs (loc_arguments sg)) ->
           slot_within_bounds (function_bounds f) Outgoing ofs ty)
        (STK: match_stacks j cs cs' (Linear.fn_sig f)),
      match_stacks j
                   (Linear.Stackframe f (Vptr sp Int.zero) ls c :: cs)
                   (Stackframe fb (Vptr sp' Int.zero) ra c' :: cs')
                   sg.

(** Invariance with respect to change of memory injection. *)

Lemma stack_contents_change_meminj:
  forall m j j', inject_incr j j' ->
  forall cs cs' P,
  m |= stack_contents j cs cs' ** P ->
  m |= stack_contents j' cs cs' ** P.
Proof.
Local Opaque sepconj.
  induction cs as [ | [] cs]; destruct cs' as [ | [] cs']; simpl; intros; auto.
  destruct sp0; auto.
  rewrite sep_assoc in *.
  apply frame_contents_incr with (j := j); auto.
  rewrite sep_swap. apply IHcs. rewrite sep_swap. assumption.
Qed.

Lemma match_stacks_change_meminj:
  forall j j', inject_incr j j' ->
  forall cs cs' sg,
  match_stacks j cs cs' sg ->
  match_stacks j' cs cs' sg.
Proof.
  induction 2; intros.
- constructor; auto.
- econstructor; eauto.
Qed.

(** Invariance with respect to change of signature. *)

Lemma match_stacks_change_sig:
  forall sg1 j cs cs' sg,
  match_stacks j cs cs' sg ->
  tailcall_possible sg1 ->
  match_stacks j cs cs' sg1.
Proof.
  induction 1; intros.
  econstructor; eauto.
  econstructor; eauto. intros. elim (H0 _ H1).
Qed.

(** Typing properties of [match_stacks]. *)

Lemma match_stacks_type_sp:
  forall j cs cs' sg,
  match_stacks j cs cs' sg ->
  Val.has_type (parent_sp cs') Tint.
Proof.
  induction 1; simpl; auto.
Qed.

Lemma match_stacks_type_retaddr:
  forall j cs cs' sg,
  match_stacks j cs cs' sg ->
  Val.has_type (parent_ra cs') Tint.
Proof.
  induction 1; simpl; auto.
Qed.

(** * Syntactic properties of the translation *)

(** Preservation of code labels through the translation. *)

Section LABELS.

Remark find_label_save_callee_save:
  forall lbl l ofs k,
  Mach.find_label lbl (save_callee_save_rec l ofs k) = Mach.find_label lbl k.
Proof.
  induction l; simpl; auto.
Qed.

Remark find_label_restore_callee_save:
  forall lbl l ofs k,
  Mach.find_label lbl (restore_callee_save_rec l ofs k) = Mach.find_label lbl k.
Proof.
  induction l; simpl; auto.
Qed.

Lemma transl_code_eq:
  forall fe i c, transl_code fe (i :: c) = transl_instr fe i (transl_code fe c).
Proof.
  unfold transl_code; intros. rewrite list_fold_right_eq. auto.
Qed.

Lemma find_label_transl_code:
  forall fe lbl c,
  Mach.find_label lbl (transl_code fe c) =
    option_map (transl_code fe) (Linear.find_label lbl c).
Proof.
  induction c; simpl; intros.
- auto.
- rewrite transl_code_eq.
  destruct a; unfold transl_instr; auto.
  destruct s; simpl; auto.
  destruct s; simpl; auto.
  unfold restore_callee_save. rewrite find_label_restore_callee_save. auto.
  simpl. destruct (peq lbl l). reflexivity. auto.
  unfold restore_callee_save. rewrite find_label_restore_callee_save. auto.
Qed.

Lemma transl_find_label:
  forall f tf lbl c,
  transf_function f = OK tf ->
  Linear.find_label lbl f.(Linear.fn_code) = Some c ->
  Mach.find_label lbl tf.(Mach.fn_code) =
    Some (transl_code (make_env (function_bounds f)) c).
Proof.
  intros. rewrite (unfold_transf_function _ _ H).  simpl.
  unfold transl_body. unfold save_callee_save. rewrite find_label_save_callee_save.
  rewrite find_label_transl_code. rewrite H0. reflexivity.
Qed.

End LABELS.

(** Code tail property for Linear executions. *)

Lemma find_label_tail:
  forall lbl c c',
  Linear.find_label lbl c = Some c' -> is_tail c' c.
Proof.
  induction c; simpl.
  intros; discriminate.
  intro c'. case (Linear.is_label lbl a); intros.
  injection H; intro; subst c'. auto with coqlib.
  auto with coqlib.
Qed.

(** Code tail property for translations *)

Lemma is_tail_save_callee_save:
  forall l ofs k,
  is_tail k (save_callee_save_rec l ofs k).
Proof.
  induction l; intros; simpl. auto with coqlib.
  constructor; auto. 
Qed.

Lemma is_tail_restore_callee_save:
  forall l ofs k,
  is_tail k (restore_callee_save_rec l ofs k).
Proof.
  induction l; intros; simpl. auto with coqlib.
  constructor; auto. 
Qed.

Lemma is_tail_transl_instr:
  forall fe i k,
  is_tail k (transl_instr fe i k).
Proof.
  intros. destruct i; unfold transl_instr; auto with coqlib.
  destruct s; auto with coqlib.
  destruct s; auto with coqlib.
  unfold restore_callee_save.  eapply is_tail_trans. 2: apply is_tail_restore_callee_save. auto with coqlib.
  unfold restore_callee_save.  eapply is_tail_trans. 2: apply is_tail_restore_callee_save. auto with coqlib.
Qed.

Lemma is_tail_transl_code:
  forall fe c1 c2, is_tail c1 c2 -> is_tail (transl_code fe c1) (transl_code fe c2).
Proof.
  induction 1; simpl. auto with coqlib.
  rewrite transl_code_eq.
  eapply is_tail_trans. eauto. apply is_tail_transl_instr.
Qed.

Lemma is_tail_transf_function:
  forall f tf c,
  transf_function f = OK tf ->
  is_tail c (Linear.fn_code f) ->
  is_tail (transl_code (make_env (function_bounds f)) c) (fn_code tf).
Proof.
  intros. rewrite (unfold_transf_function _ _ H). simpl.
  unfold transl_body, save_callee_save. 
  eapply is_tail_trans. 2: apply is_tail_save_callee_save.
  apply is_tail_transl_code; auto.
Qed.

(** * Semantic preservation *)

(** Preservation / translation of global symbols and functions. *)

Lemma symbols_preserved:
  forall (s: ident), Genv.find_symbol tge s = Genv.find_symbol ge s.
Proof (Genv.find_symbol_match TRANSF).

Lemma senv_preserved:
  Senv.equiv ge tge.
Proof (Genv.senv_match TRANSF).

Lemma functions_translated:
  forall v f,
  Genv.find_funct ge v = Some f ->
  exists tf,
  Genv.find_funct tge v = Some tf /\ transf_fundef f = OK tf.
Proof (Genv.find_funct_transf_partial TRANSF).

Lemma function_ptr_translated:
  forall b f,
  Genv.find_funct_ptr ge b = Some f ->
  exists tf,
  Genv.find_funct_ptr tge b = Some tf /\ transf_fundef f = OK tf.
Proof (Genv.find_funct_ptr_transf_partial TRANSF).

Lemma sig_preserved:
  forall f tf, transf_fundef f = OK tf -> Mach.funsig tf = Linear.funsig f.
Proof.
  intros until tf; unfold transf_fundef, transf_partial_fundef.
  destruct f; intros; monadInv H.
  rewrite (unfold_transf_function _ _ EQ). auto.
  auto.
Qed.

Lemma find_function_translated:
  forall j ls rs m ros f,
  agree_regs j ls rs ->
  m |= globalenv_inject ge j ->
  Linear.find_function ge ros ls = Some f ->
  exists bf, exists tf,
     find_function_ptr tge ros rs = Some bf
  /\ Genv.find_funct_ptr tge bf = Some tf
  /\ transf_fundef f = OK tf.
Proof.
  intros until f; intros AG [bound [_ []]] FF.
  destruct ros; simpl in FF.
- exploit Genv.find_funct_inv; eauto. intros [b EQ]. rewrite EQ in FF.
  rewrite Genv.find_funct_find_funct_ptr in FF.
  exploit function_ptr_translated; eauto. intros [tf [A B]].
  exists b; exists tf; split; auto. simpl.
  generalize (AG m0). rewrite EQ. intro INJ. inv INJ.
  rewrite DOMAIN in H2. inv H2. simpl. auto. eapply FUNCTIONS; eauto.
- destruct (Genv.find_symbol ge i) as [b|] eqn:?; try discriminate.
  exploit function_ptr_translated; eauto. intros [tf [A B]].
  exists b; exists tf; split; auto. simpl.
  rewrite symbols_preserved. auto.
Qed.

(** Preservation of the arguments to an external call. *)

Section EXTERNAL_ARGUMENTS.

Variable j: meminj.
Variable cs: list Linear.stackframe.
Variable cs': list stackframe.
Variable sg: signature.
Variables bound bound': block.
Hypothesis MS: match_stacks j cs cs' sg.
Variable ls: locset.
Variable rs: regset.
Hypothesis AGR: agree_regs j ls rs.
Hypothesis AGCS: agree_callee_save ls (parent_locset cs).
Variable m': mem.
Hypothesis SEP: m' |= stack_contents j cs cs'.

Lemma transl_external_argument:
  forall l,
  In l (regs_of_rpairs (loc_arguments sg)) ->
  exists v, extcall_arg rs m' (parent_sp cs') l v /\ Val.inject j (ls l) v.
Proof.
  intros.
  assert (loc_argument_acceptable l) by (apply loc_arguments_acceptable_2 with sg; auto).
  destruct l; red in H0.
- exists (rs r); split. constructor. auto.
- destruct sl; try contradiction.
  inv MS.
+ elim (H1 _ H).
+ simpl in SEP. unfold parent_sp.
  assert (slot_valid f Outgoing pos ty = true).
  { destruct H0. unfold slot_valid, proj_sumbool. 
    rewrite zle_true by omega. rewrite pred_dec_true by auto. reflexivity. }
  assert (slot_within_bounds (function_bounds f) Outgoing pos ty) by eauto.
  exploit frame_get_outgoing; eauto. intros (v & A & B).
  exists v; split.
  constructor. exact A. red in AGCS. rewrite AGCS; auto.
Qed.

Lemma transl_external_argument_2:
  forall p,
  In p (loc_arguments sg) ->
  exists v, extcall_arg_pair rs m' (parent_sp cs') p v /\ Val.inject j (Locmap.getpair p ls) v.
Proof.
  intros. destruct p as [l | l1 l2].
- destruct (transl_external_argument l) as (v & A & B). eapply in_regs_of_rpairs; eauto; simpl; auto.
  exists v; split; auto. constructor; auto. 
- destruct (transl_external_argument l1) as (v1 & A1 & B1). eapply in_regs_of_rpairs; eauto; simpl; auto.
  destruct (transl_external_argument l2) as (v2 & A2 & B2). eapply in_regs_of_rpairs; eauto; simpl; auto.
  exists (Val.longofwords v1 v2); split. 
  constructor; auto.
  apply Val.longofwords_inject; auto.
Qed.

Lemma transl_external_arguments_rec:
  forall locs,
  incl locs (loc_arguments sg) ->
  exists vl,
      list_forall2 (extcall_arg_pair rs m' (parent_sp cs')) locs vl
   /\ Val.inject_list j (map (fun p => Locmap.getpair p ls) locs) vl.
Proof.
  induction locs; simpl; intros.
  exists (@nil val); split. constructor. constructor.
  exploit transl_external_argument_2; eauto with coqlib. intros [v [A B]].
  exploit IHlocs; eauto with coqlib. intros [vl [C D]].
  exists (v :: vl); split; constructor; auto.
Qed.

Lemma transl_external_arguments:
  exists vl,
      extcall_arguments rs m' (parent_sp cs') sg vl
   /\ Val.inject_list j (map (fun p => Locmap.getpair p ls) (loc_arguments sg)) vl.
Proof.
  unfold extcall_arguments.
  apply transl_external_arguments_rec.
  auto with coqlib.
Qed.

End EXTERNAL_ARGUMENTS.

(** Preservation of the arguments to a builtin. *)

Section BUILTIN_ARGUMENTS.

Variable f: Linear.function.
Let b := function_bounds f.
Let fe := make_env b.
Variable tf: Mach.function.
Hypothesis TRANSF_F: transf_function f = OK tf.
Variable j: meminj.
Variables m m': mem.
Variables ls ls0: locset.
Variable rs: regset.
Variables sp sp': block.
Variables parent retaddr: val.
Hypothesis INJ: j sp = Some(sp', fe.(fe_stack_data)).
Hypothesis AGR: agree_regs j ls rs.
Hypothesis SEP: m' |= frame_contents f j sp' ls ls0 parent retaddr ** minjection j m ** globalenv_inject ge j.

Lemma transl_builtin_arg_correct:
  forall a v,
  eval_builtin_arg ge ls (Vptr sp Int.zero) m a v ->
  (forall l, In l (params_of_builtin_arg a) -> loc_valid f l = true) ->
  (forall sl ofs ty, In (S sl ofs ty) (params_of_builtin_arg a) -> slot_within_bounds b sl ofs ty) ->
  exists v',
     eval_builtin_arg ge rs (Vptr sp' Int.zero) m' (transl_builtin_arg fe a) v'
  /\ Val.inject j v v'.
Proof.
  assert (SYMB: forall id ofs, Val.inject j (Senv.symbol_address ge id ofs) (Senv.symbol_address ge id ofs)).
  { assert (G: meminj_preserves_globals ge j).
    { eapply globalenv_inject_preserves_globals. eapply sep_proj2. eapply sep_proj2. eexact SEP. }
    intros; unfold Senv.symbol_address; simpl; unfold Genv.symbol_address.
    destruct (Genv.find_symbol ge id) eqn:FS; auto.
    destruct G. econstructor. eauto. rewrite Int.add_zero; auto. }
Local Opaque fe.
  induction 1; simpl; intros VALID BOUNDS.
- assert (loc_valid f x = true) by auto.
  destruct x as [r | [] ofs ty]; try discriminate.
  + exists (rs r); auto with barg.
  + exploit frame_get_local; eauto. intros (v & A & B). 
    exists v; split; auto. constructor; auto.
- econstructor; eauto with barg.
- econstructor; eauto with barg.
- econstructor; eauto with barg.
- econstructor; eauto with barg.
- set (ofs' := Int.add ofs (Int.repr (fe_stack_data fe))).
  apply sep_proj2 in SEP. apply sep_proj1 in SEP. exploit loadv_parallel_rule; eauto.
  instantiate (1 := Val.add (Vptr sp' Int.zero) (Vint ofs')). 
  simpl. rewrite ! Int.add_zero_l. econstructor; eauto.
  intros (v' & A & B). exists v'; split; auto. constructor; auto. 
- econstructor; split; eauto with barg.
  unfold Val.add. rewrite ! Int.add_zero_l. econstructor; eauto.
- apply sep_proj2 in SEP. apply sep_proj1 in SEP. exploit loadv_parallel_rule; eauto.
  intros (v' & A & B). exists v'; auto with barg.
- econstructor; split; eauto with barg. 
- destruct IHeval_builtin_arg1 as (v1 & A1 & B1); auto using in_or_app.
  destruct IHeval_builtin_arg2 as (v2 & A2 & B2); auto using in_or_app.
  exists (Val.longofwords v1 v2); split; auto with barg.
  apply Val.longofwords_inject; auto.
Qed.

Lemma transl_builtin_args_correct:
  forall al vl,
  eval_builtin_args ge ls (Vptr sp Int.zero) m al vl ->
  (forall l, In l (params_of_builtin_args al) -> loc_valid f l = true) ->
  (forall sl ofs ty, In (S sl ofs ty) (params_of_builtin_args al) -> slot_within_bounds b sl ofs ty) ->
  exists vl',
     eval_builtin_args ge rs (Vptr sp' Int.zero) m' (List.map (transl_builtin_arg fe) al) vl'
  /\ Val.inject_list j vl vl'.
Proof.
  induction 1; simpl; intros VALID BOUNDS.
- exists (@nil val); split; constructor.
- exploit transl_builtin_arg_correct; eauto using in_or_app. intros (v1' & A & B).
  exploit IHlist_forall2; eauto using in_or_app. intros (vl' & C & D).
  exists (v1'::vl'); split; constructor; auto.
Qed.

End BUILTIN_ARGUMENTS.

(** The proof of semantic preservation relies on simulation diagrams
  of the following form:
<<
           st1 --------------- st2
            |                   |
           t|                  +|t
            |                   |
            v                   v
           st1'--------------- st2'
>>
  Matching between source and target states is defined by [match_states]
  below.  It implies:
- Satisfaction of the separation logic assertions that describe the contents 
  of memory.  This is a separating conjunction of facts about:
-- the current stack frame
-- the frames in the call stack
-- the injection from the Linear memory state into the Mach memory state
-- the preservation of the global environment.
- Agreement between, on the Linear side, the location sets [ls]
  and [parent_locset s] of the current function and its caller,
  and on the Mach side the register set [rs].
- The Linear code [c] is a suffix of the code of the
  function [f] being executed.
- Well-typedness of [f].
*)

Inductive match_states: Linear.state -> Mach.state -> Prop :=
  | match_states_intro:
      forall cs f sp c ls m cs' fb sp' rs m' j tf
        (STACKS: match_stacks j cs cs' f.(Linear.fn_sig))
        (TRANSL: transf_function f = OK tf)
        (FIND: Genv.find_funct_ptr tge fb = Some (Internal tf))
        (AGREGS: agree_regs j ls rs)
        (AGLOCS: agree_locs f ls (parent_locset cs))
        (INJSP: j sp = Some(sp', fe_stack_data (make_env (function_bounds f))))
        (TAIL: is_tail c (Linear.fn_code f))
        (SEP: m' |= frame_contents f j sp' ls (parent_locset cs) (parent_sp cs') (parent_ra cs')
                 ** stack_contents j cs cs'
                 ** minjection j m
                 ** globalenv_inject ge j),
      match_states (Linear.State cs f (Vptr sp Int.zero) c ls m)
                   (Mach.State cs' fb (Vptr sp' Int.zero) (transl_code (make_env (function_bounds f)) c) rs m')
  | match_states_call:
      forall cs f ls m cs' fb rs m' j tf
        (STACKS: match_stacks j cs cs' (Linear.funsig f))
        (TRANSL: transf_fundef f = OK tf)
        (FIND: Genv.find_funct_ptr tge fb = Some tf)
        (AGREGS: agree_regs j ls rs)
        (AGLOCS: agree_callee_save ls (parent_locset cs))
        (SEP: m' |= stack_contents j cs cs'
                 ** minjection j m
                 ** globalenv_inject ge j),
      match_states (Linear.Callstate cs f ls m)
                   (Mach.Callstate cs' fb rs m')
  | match_states_return:
      forall cs ls m cs' rs m' j sg
        (STACKS: match_stacks j cs cs' sg)
        (AGREGS: agree_regs j ls rs)
        (AGLOCS: agree_callee_save ls (parent_locset cs))
        (SEP: m' |= stack_contents j cs cs'
                 ** minjection j m
                 ** globalenv_inject ge j),
      match_states (Linear.Returnstate cs ls m)
                  (Mach.Returnstate cs' rs m').

Theorem transf_step_correct:
  forall s1 t s2, Linear.step ge s1 t s2 ->
  forall (WTS: wt_state s1) s1' (MS: match_states s1 s1'),
  exists s2', plus step tge s1' t s2' /\ match_states s2 s2'.
Proof.
  induction 1; intros;
  try inv MS;
  try rewrite transl_code_eq;
  try (generalize (function_is_within_bounds f _ (is_tail_in TAIL));
       intro BOUND; simpl in BOUND);
  unfold transl_instr.

- (* Lgetstack *)
  destruct BOUND as [BOUND1 BOUND2].
  exploit wt_state_getstack; eauto. intros SV.
  unfold destroyed_by_getstack; destruct sl.
+ (* Lgetstack, local *)
  exploit frame_get_local; eauto. intros (v & A & B).
  econstructor; split.
  apply plus_one. apply exec_Mgetstack. exact A.
  econstructor; eauto with coqlib.
  apply agree_regs_set_reg; auto.
  apply agree_locs_set_reg; auto.
+ (* Lgetstack, incoming *)
  unfold slot_valid in SV. InvBooleans.
  exploit incoming_slot_in_parameters; eauto. intros IN_ARGS.
  inversion STACKS; clear STACKS.
  elim (H1 _ IN_ARGS).
  subst s cs'.
  exploit frame_get_outgoing.
  apply sep_proj2 in SEP. simpl in SEP. rewrite sep_assoc in SEP. eexact SEP.
  eapply ARGS; eauto.
  eapply slot_outgoing_argument_valid; eauto.
  intros (v & A & B).
  econstructor; split.
  apply plus_one. eapply exec_Mgetparam; eauto. 
  rewrite (unfold_transf_function _ _ TRANSL). unfold fn_link_ofs.
  eapply frame_get_parent. eexact SEP.
  econstructor; eauto with coqlib. econstructor; eauto.
  apply agree_regs_set_reg. apply agree_regs_set_reg. auto. auto.
  erewrite agree_incoming by eauto. exact B.
  apply agree_locs_set_reg; auto. apply agree_locs_undef_locs; auto.
+ (* Lgetstack, outgoing *)
  exploit frame_get_outgoing; eauto. intros (v & A & B).
  econstructor; split.
  apply plus_one. apply exec_Mgetstack. exact A.
  econstructor; eauto with coqlib.
  apply agree_regs_set_reg; auto.
  apply agree_locs_set_reg; auto.

- (* Lsetstack *)
  exploit wt_state_setstack; eauto. intros (SV & SW).
  set (ofs' := match sl with
               | Local => offset_local (make_env (function_bounds f)) ofs
               | Incoming => 0 (* dummy *)
               | Outgoing => offset_arg ofs
               end).
  eapply frame_undef_regs with (rl := destroyed_by_setstack ty) in SEP.
  assert (A: exists m'',
              store_stack m' (Vptr sp' Int.zero) ty (Int.repr ofs') (rs0 src) = Some m''
           /\ m'' |= frame_contents f j sp' (Locmap.set (S sl ofs ty) (rs (R src))
                                               (LTL.undef_regs (destroyed_by_setstack ty) rs))
                                            (parent_locset s) (parent_sp cs') (parent_ra cs')
                  ** stack_contents j s cs' ** minjection j m ** globalenv_inject ge j).
  { unfold ofs'; destruct sl; try discriminate.
    eapply frame_set_local; eauto.
    eapply frame_set_outgoing; eauto. }
  clear SEP; destruct A as (m'' & STORE & SEP).
  econstructor; split.
  apply plus_one. destruct sl; try discriminate.
    econstructor. eexact STORE. eauto.
    econstructor. eexact STORE. eauto.
  econstructor. eauto. eauto. eauto. 
  apply agree_regs_set_slot. apply agree_regs_undef_regs. auto.
  apply agree_locs_set_slot. apply agree_locs_undef_locs. auto. apply destroyed_by_setstack_caller_save. auto.
  eauto. eauto with coqlib. eauto.

- (* Lop *)
  assert (exists v',
          eval_operation ge (Vptr sp' Int.zero) (transl_op (make_env (function_bounds f)) op) rs0##args m' = Some v'
       /\ Val.inject j v v').
  eapply eval_operation_inject; eauto.
  eapply globalenv_inject_preserves_globals. eapply sep_proj2. eapply sep_proj2. eapply sep_proj2. eexact SEP.
  eapply agree_reglist; eauto.
  apply sep_proj2 in SEP. apply sep_proj2 in SEP. apply sep_proj1 in SEP. exact SEP.
  destruct H0 as [v' [A B]].
  econstructor; split.
  apply plus_one. econstructor.
  instantiate (1 := v'). rewrite <- A. apply eval_operation_preserved.
  exact symbols_preserved. eauto.
  econstructor; eauto with coqlib.
  apply agree_regs_set_reg; auto.
  rewrite transl_destroyed_by_op.  apply agree_regs_undef_regs; auto.
  apply agree_locs_set_reg; auto. apply agree_locs_undef_locs. auto. apply destroyed_by_op_caller_save.
  apply frame_set_reg. apply frame_undef_regs. exact SEP. 

- (* Lload *)
  assert (exists a',
          eval_addressing ge (Vptr sp' Int.zero) (transl_addr (make_env (function_bounds f)) addr) rs0##args = Some a'
       /\ Val.inject j a a').
  eapply eval_addressing_inject; eauto.
  eapply globalenv_inject_preserves_globals. eapply sep_proj2. eapply sep_proj2. eapply sep_proj2. eexact SEP.
  eapply agree_reglist; eauto.
  destruct H1 as [a' [A B]].
  exploit loadv_parallel_rule.
  apply sep_proj2 in SEP. apply sep_proj2 in SEP. apply sep_proj1 in SEP. eexact SEP.
  eauto. eauto. 
  intros [v' [C D]].
  econstructor; split.
  apply plus_one. econstructor.
  instantiate (1 := a'). rewrite <- A. apply eval_addressing_preserved. exact symbols_preserved.
  eexact C. eauto.
  econstructor; eauto with coqlib.
  apply agree_regs_set_reg. rewrite transl_destroyed_by_load. apply agree_regs_undef_regs; auto. auto.
  apply agree_locs_set_reg. apply agree_locs_undef_locs. auto. apply destroyed_by_load_caller_save. auto. 

- (* Lstore *)
  assert (exists a',
          eval_addressing ge (Vptr sp' Int.zero) (transl_addr (make_env (function_bounds f)) addr) rs0##args = Some a'
       /\ Val.inject j a a').
  eapply eval_addressing_inject; eauto.
  eapply globalenv_inject_preserves_globals. eapply sep_proj2. eapply sep_proj2. eapply sep_proj2. eexact SEP.
  eapply agree_reglist; eauto.
  destruct H1 as [a' [A B]].
  rewrite sep_swap3 in SEP.
  exploit storev_parallel_rule. eexact SEP. eauto. eauto. apply AGREGS. 
  clear SEP; intros (m1' & C & SEP).
  rewrite sep_swap3 in SEP.
  econstructor; split.
  apply plus_one. econstructor.
  instantiate (1 := a'). rewrite <- A. apply eval_addressing_preserved. exact symbols_preserved.
  eexact C. eauto.
  econstructor. eauto. eauto. eauto. 
  rewrite transl_destroyed_by_store. apply agree_regs_undef_regs; auto.
  apply agree_locs_undef_locs. auto. apply destroyed_by_store_caller_save.
  auto. eauto with coqlib.
  eapply frame_undef_regs; eauto.

- (* Lcall *)
  exploit find_function_translated; eauto.
    eapply sep_proj2. eapply sep_proj2. eapply sep_proj2. eexact SEP.
  intros [bf [tf' [A [B C]]]].
  exploit is_tail_transf_function; eauto. intros IST.
  rewrite transl_code_eq in IST. simpl in IST.
  exploit return_address_offset_exists. eexact IST. intros [ra D].
  econstructor; split.
  apply plus_one. econstructor; eauto.
  econstructor; eauto.
  econstructor; eauto with coqlib.
  simpl; auto.
  intros; red.
    apply Zle_trans with (size_arguments (Linear.funsig f')); auto.
    apply loc_arguments_bounded; auto.
  simpl; red; auto.
  simpl. rewrite sep_assoc. exact SEP.

- (* Ltailcall *)
  rewrite (sep_swap (stack_contents j s cs')) in SEP.
  exploit function_epilogue_correct; eauto.
  clear SEP. intros (rs1 & m1' & P & Q & R & S & T & U & SEP).
  rewrite sep_swap in SEP.
  exploit find_function_translated; eauto.
    eapply sep_proj2. eapply sep_proj2. eexact SEP.
  intros [bf [tf' [A [B C]]]].
  econstructor; split.
  eapply plus_right. eexact S. econstructor; eauto. traceEq.
  econstructor; eauto.
  apply match_stacks_change_sig with (Linear.fn_sig f); auto.
  apply zero_size_arguments_tailcall_possible. eapply wt_state_tailcall; eauto.

- (* Lbuiltin *)
  destruct BOUND as [BND1 BND2].
  exploit transl_builtin_args_correct.
    eauto. eauto. rewrite sep_swap in SEP; apply sep_proj2 in SEP; eexact SEP.
    eauto. rewrite <- forallb_forall. eapply wt_state_builtin; eauto.
    exact BND2.
  intros [vargs' [P Q]].
  rewrite <- sep_assoc, sep_comm, sep_assoc in SEP.
  exploit external_call_parallel_rule; eauto.
  clear SEP; intros (j' & res' & m1' & EC & RES & SEP & INCR & ISEP).
  rewrite <- sep_assoc, sep_comm, sep_assoc in SEP.
  econstructor; split.
  apply plus_one. econstructor; eauto.
  eapply eval_builtin_args_preserved with (ge1 := ge); eauto. exact symbols_preserved.
  eapply external_call_symbols_preserved; eauto. apply senv_preserved.
  eapply match_states_intro with (j := j'); eauto with coqlib.
  eapply match_stacks_change_meminj; eauto.
  apply agree_regs_set_res; auto. apply agree_regs_undef_regs; auto. eapply agree_regs_inject_incr; eauto.
  apply agree_locs_set_res; auto. apply agree_locs_undef_regs; auto.
  apply frame_set_res. apply frame_undef_regs. apply frame_contents_incr with j; auto. 
  rewrite sep_swap2. apply stack_contents_change_meminj with j; auto. rewrite sep_swap2.
  exact SEP.

- (* Llabel *)
  econstructor; split.
  apply plus_one; apply exec_Mlabel.
  econstructor; eauto with coqlib.

- (* Lgoto *)
  econstructor; split.
  apply plus_one; eapply exec_Mgoto; eauto.
  apply transl_find_label; eauto.
  econstructor; eauto.
  eapply find_label_tail; eauto.

- (* Lcond, true *)
  econstructor; split.
  apply plus_one. eapply exec_Mcond_true; eauto.
  eapply eval_condition_inject with (m1 := m). eapply agree_reglist; eauto. apply sep_pick3 in SEP; exact SEP. auto.
  eapply transl_find_label; eauto.
  econstructor. eauto. eauto. eauto.
  apply agree_regs_undef_regs; auto.
  apply agree_locs_undef_locs. auto. apply destroyed_by_cond_caller_save.
  auto. 
  eapply find_label_tail; eauto.
  apply frame_undef_regs; auto.

- (* Lcond, false *)
  econstructor; split.
  apply plus_one. eapply exec_Mcond_false; eauto.
  eapply eval_condition_inject with (m1 := m). eapply agree_reglist; eauto. apply sep_pick3 in SEP; exact SEP. auto.
  econstructor. eauto. eauto. eauto.
  apply agree_regs_undef_regs; auto.
  apply agree_locs_undef_locs. auto. apply destroyed_by_cond_caller_save.
  auto. eauto with coqlib.
  apply frame_undef_regs; auto.

- (* Ljumptable *)
  assert (rs0 arg = Vint n).
  { generalize (AGREGS arg). rewrite H. intro IJ; inv IJ; auto. }
  econstructor; split.
  apply plus_one; eapply exec_Mjumptable; eauto.
  apply transl_find_label; eauto.
  econstructor. eauto. eauto. eauto.
  apply agree_regs_undef_regs; auto.
  apply agree_locs_undef_locs. auto. apply destroyed_by_jumptable_caller_save.
  auto. eapply find_label_tail; eauto.
  apply frame_undef_regs; auto.

- (* Lreturn *)
  rewrite (sep_swap (stack_contents j s cs')) in SEP.
  exploit function_epilogue_correct; eauto.
  intros (rs' & m1' & A & B & C & D & E & F & G).
  econstructor; split.
  eapply plus_right. eexact D. econstructor; eauto. traceEq.
  econstructor; eauto.
  rewrite sep_swap; exact G.

- (* internal function *)
  revert TRANSL. unfold transf_fundef, transf_partial_fundef.
  destruct (transf_function f) as [tfn|] eqn:TRANSL; simpl; try congruence.
  intros EQ; inversion EQ; clear EQ; subst tf.
  rewrite sep_comm, sep_assoc in SEP. 
  exploit function_prologue_correct; eauto.
  red; intros; eapply wt_callstate_wt_regs; eauto.
  eapply match_stacks_type_sp; eauto.
  eapply match_stacks_type_retaddr; eauto.
  clear SEP;
  intros (j' & rs' & m2' & sp' & m3' & m4' & m5' & A & B & C & D & E & F & SEP & J & K).
  rewrite (sep_comm (globalenv_inject ge j')) in SEP.
  rewrite (sep_swap (minjection j' m')) in SEP.
  econstructor; split.
  eapply plus_left. econstructor; eauto.
  rewrite (unfold_transf_function _ _ TRANSL). unfold fn_code. unfold transl_body.
  eexact D. traceEq.
  eapply match_states_intro with (j := j'); eauto with coqlib.
  eapply match_stacks_change_meminj; eauto.
  rewrite sep_swap in SEP. rewrite sep_swap. eapply stack_contents_change_meminj; eauto.

- (* external function *)
  simpl in TRANSL. inversion TRANSL; subst tf.
  exploit transl_external_arguments; eauto. apply sep_proj1 in SEP; eauto. intros [vl [ARGS VINJ]].
  rewrite sep_comm, sep_assoc in SEP.
  exploit external_call_parallel_rule; eauto.
  intros (j' & res' & m1' & A & B & C & D & E).
  econstructor; split.
  apply plus_one. eapply exec_function_external; eauto.
  eapply external_call_symbols_preserved; eauto. apply senv_preserved.
  eapply match_states_return with (j := j').
  eapply match_stacks_change_meminj; eauto.
  apply agree_regs_set_pair. apply agree_regs_inject_incr with j; auto. auto.
  apply agree_callee_save_set_result; auto.
  apply stack_contents_change_meminj with j; auto. 
  rewrite sep_comm, sep_assoc; auto.

- (* return *)
  inv STACKS. simpl in AGLOCS. simpl in SEP. rewrite sep_assoc in SEP. 
  econstructor; split.
  apply plus_one. apply exec_return.
  econstructor; eauto.
  apply agree_locs_return with rs0; auto.
  apply frame_contents_exten with rs0 (parent_locset s); auto. 
Qed.

Lemma transf_initial_states:
  forall st1, Linear.initial_state prog st1 ->
  exists st2, Mach.initial_state tprog st2 /\ match_states st1 st2.
Proof.
  intros. inv H.
  exploit function_ptr_translated; eauto. intros [tf [FIND TR]].
  econstructor; split.
  econstructor.
  eapply (Genv.init_mem_transf_partial TRANSF); eauto.
  rewrite (match_program_main TRANSF).
  rewrite symbols_preserved. eauto.
  set (j := Mem.flat_inj (Mem.nextblock m0)).
  eapply match_states_call with (j := j); eauto.
  constructor. red; intros. rewrite H3, loc_arguments_main in H. contradiction.
  red; simpl; auto.
  red; simpl; auto.
  simpl. rewrite sep_pure. split; auto. split;[|split].
  eapply Genv.initmem_inject; eauto.
  simpl. exists (Mem.nextblock m0); split. apply Ple_refl.
  unfold j, Mem.flat_inj; constructor; intros.
    apply pred_dec_true; auto.
    destruct (plt b1 (Mem.nextblock m0)); congruence.
    change (Mem.valid_block m0 b0). eapply Genv.find_symbol_not_fresh; eauto.
    change (Mem.valid_block m0 b0). eapply Genv.find_funct_ptr_not_fresh; eauto.
    change (Mem.valid_block m0 b0). eapply Genv.find_var_info_not_fresh; eauto.
  red; simpl; tauto.
Qed.

Lemma transf_final_states:
  forall st1 st2 r,
  match_states st1 st2 -> Linear.final_state st1 r -> Mach.final_state st2 r.
Proof.
  intros. inv H0. inv H. inv STACKS.
  assert (R: exists r, loc_result signature_main = One r) by (econstructor; reflexivity). 
  destruct R as [rres EQ]. rewrite EQ in H1. simpl in H1.
  generalize (AGREGS rres). rewrite H1. intros A; inv A.
  econstructor; eauto.
Qed.

Lemma wt_prog:
  forall i fd, In (i, Gfun fd) prog.(prog_defs) -> wt_fundef fd.
Proof.
  intros.
  exploit list_forall2_in_left. eexact (proj1 TRANSF). eauto.
  intros ([i' g] & P & Q & R). simpl in *. inv R. destruct fd; simpl in *.
- monadInv H2. unfold transf_function in EQ.
  destruct (wt_function f). auto. discriminate.
- auto.
Qed.

Theorem transf_program_correct:
  forward_simulation (Linear.semantics prog) (Mach.semantics return_address_offset tprog).
Proof.
  set (ms := fun s s' => wt_state s /\ match_states s s').
  eapply forward_simulation_plus with (match_states := ms).
- apply senv_preserved.
- intros. exploit transf_initial_states; eauto. intros [st2 [A B]].
  exists st2; split; auto. split; auto.
  apply wt_initial_state with (prog0 := prog); auto. exact wt_prog.
- intros. destruct H. eapply transf_final_states; eauto.
- intros. destruct H0.
  exploit transf_step_correct; eauto. intros [s2' [A B]].
  exists s2'; split. exact A. split.
  eapply step_type_preservation; eauto. eexact wt_prog. eexact H.
  auto.
Qed.

End PRESERVATION.<|MERGE_RESOLUTION|>--- conflicted
+++ resolved
@@ -1286,49 +1286,6 @@
     E0 (State cs fb (Vptr sp' Int.zero) k rs1 m')
   /\ agree_regs j (return_regs ls0 ls) rs1
   /\ agree_callee_save (return_regs ls0 ls) ls0
-<<<<<<< HEAD
-  /\ Mem.inject j m1 m1'.
-Proof.
-  intros.
-  (* can free *)
-  destruct (Mem.range_perm_free m' sp' 0 (fn_stacksize tf)) as [m1' FREE].
-  rewrite unfold_transf_function; unfold fn_stacksize. red; intros.
-  assert (EITHER: fe_stack_data fe <= ofs < fe_stack_data fe + Linear.fn_stacksize f
-              \/ (ofs < fe_stack_data fe \/ fe_stack_data fe + Linear.fn_stacksize f <= ofs))
-  by omega.
-  destruct EITHER.
-  replace ofs with ((ofs - fe_stack_data fe) + fe_stack_data fe) by omega.
-  eapply Mem.perm_inject. 2: eassumption. eapply agree_inj; eauto. eauto.
-  eapply Mem.free_range_perm; eauto. omega.
-  eapply agree_perm; eauto.
-  (* inject after free *)
-  assert (INJ1: Mem.inject j m1 m1').
-  eapply Mem.free_inject with (l := (sp, 0, f.(Linear.fn_stacksize)) :: nil); eauto.
-  simpl. rewrite H2. auto.
-  intros. exploit agree_inj_unique; eauto. intros [P Q]; subst b1 delta.
-  exists 0; exists (Linear.fn_stacksize f); split. auto with coqlib.
-  eapply agree_bounds. eauto. eapply Mem.perm_max. eauto.
-  (* can execute epilogue *)
-  exploit restore_callee_save_correct; eauto.
-    instantiate (1 := rs). red; intros.
-    rewrite <- (agree_unused_reg _ _ _ _ _ _ _ _ _ H0). auto. auto.
-  intros [rs1 [A [B C]]].
-  (* conclusions *)
-  exists rs1; exists m1'.
-  split. rewrite unfold_transf_function; unfold fn_link_ofs.
-    eapply index_contains_load_stack with (idx := FI_link); eauto with stacking.
-  split. rewrite unfold_transf_function; unfold fn_retaddr_ofs.
-    eapply index_contains_load_stack with (idx := FI_retaddr); eauto with stacking.
-  split. auto.
-  split. eexact A.
-  split. red; intros. unfold return_regs.
-    generalize (register_classification r) (int_callee_save_not_destroyed r) (float_callee_save_not_destroyed r); intros.
-    destruct (in_dec mreg_eq r destroyed_at_call).
-    rewrite C; auto.
-    apply B. intuition.
-  split. apply agree_callee_save_return_regs.
-  auto.
-=======
   /\ m1' |= minjection j m1 ** P.
 Proof.
   intros until fb; intros SEP AGR AGL INJ FREE.
@@ -1365,7 +1322,6 @@
   split. red; unfold return_regs; intros.
     destruct l; auto. rewrite H; auto.
   assumption.
->>>>>>> 79abf4d9
 Qed.
 
 End FRAME_PROPERTIES.
